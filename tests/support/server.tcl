set ::global_overrides {}
set ::tags {}
set ::valgrind_errors {}

proc start_server_error {config_file error} {
    set err {}
    append err "Can't start the Redis server\n"
    append err "CONFIGURATION:"
    append err [exec cat $config_file]
    append err "\nERROR:"
    append err [string trim $error]
    send_data_packet $::test_server_fd err $err
}

proc check_valgrind_errors stderr {
    set fd [open $stderr]
    set buf [read $fd]
    close $fd

    if {[regexp -- { at 0x} $buf] ||
        (![regexp -- {definitely lost: 0 bytes} $buf] &&
         ![regexp -- {no leaks are possible} $buf])} {
        send_data_packet $::test_server_fd err "Valgrind error: $buf\n"
    }
}

proc kill_server config {
    # nothing to kill when running against external server
    if {$::external} return

    # nevermind if its already dead
    if {![is_alive $config]} { return }
    set pid [dict get $config pid]

    # check for leaks
    if {![dict exists $config "skipleaks"]} {
        catch {
            if {[string match {*Darwin*} [exec uname -a]]} {
                tags {"leaks"} {
                    test "Check for memory leaks (pid $pid)" {
                        set output {0 leaks}
                        catch {exec leaks $pid} output
                        if {[string match {*process does not exist*} $output] ||
                            [string match {*cannot examine*} $output]} {
                            # In a few tests we kill the server process.
                            set output "0 leaks"
                        }
                        set output
                    } {*0 leaks*}
                }
            }
        }
    }

    # kill server and wait for the process to be totally exited
    send_data_packet $::test_server_fd server-killing $pid
    catch {exec kill $pid}
    if {$::valgrind} {
        set max_wait 60000
    } else {
        set max_wait 10000
    }
    while {[is_alive $config]} {
        incr wait 10

        if {$wait >= $max_wait} {
            puts "Forcing process $pid to exit..."
            catch {exec kill -KILL $pid}
        } elseif {$wait % 1000 == 0} {
            puts "Waiting for process $pid to exit..."
        }
        after 10
    }

    # Check valgrind errors if needed
    if {$::valgrind} {
        check_valgrind_errors [dict get $config stderr]
    }

    # Remove this pid from the set of active pids in the test server.
    send_data_packet $::test_server_fd server-killed $pid
}

proc is_alive config {
    set pid [dict get $config pid]
    if {[catch {exec ps -p $pid} err]} {
        return 0
    } else {
        return 1
    }
}

proc ping_server {host port} {
    set retval 0
    if {[catch {
        if {$::tls} {
            set fd [::tls::socket $host $port] 
        } else {
            set fd [socket $host $port]
        }
        fconfigure $fd -translation binary
        puts $fd "PING\r\n"
        flush $fd
        set reply [gets $fd]
        if {[string range $reply 0 0] eq {+} ||
            [string range $reply 0 0] eq {-}} {
            set retval 1
        }
        close $fd
    } e]} {
        if {$::verbose} {
            puts -nonewline "."
        }
    } else {
        if {$::verbose} {
            puts -nonewline "ok"
        }
    }
    return $retval
}

# Return 1 if the server at the specified addr is reachable by PING, otherwise
# returns 0. Performs a try every 50 milliseconds for the specified number
# of retries.
proc server_is_up {host port retrynum} {
    after 10 ;# Use a small delay to make likely a first-try success.
    set retval 0
    while {[incr retrynum -1]} {
        if {[catch {ping_server $host $port} ping]} {
            set ping 0
        }
        if {$ping} {return 1}
        after 50
    }
    return 0
}

# doesn't really belong here, but highly coupled to code in start_server
proc tags {tags code} {
    set ::tags [concat $::tags $tags]
    uplevel 1 $code
    set ::tags [lrange $::tags 0 end-[llength $tags]]
}

# Write the configuration in the dictionary 'config' in the specified
# file name.
proc create_server_config_file {filename config} {
    set fp [open $filename w+]
    foreach directive [dict keys $config] {
        puts -nonewline $fp "$directive "
        puts $fp [dict get $config $directive]
    }
    close $fp
}

proc start_server {options {code undefined}} {
    # If we are running against an external server, we just push the
    # host/port pair in the stack the first time
    if {$::external} {
        if {[llength $::servers] == 0} {
            set srv {}
            dict set srv "host" $::host
            dict set srv "port" $::port
            set client [redis $::host $::port 0 $::tls]
            dict set srv "client" $client
            $client select 9

            # append the server to the stack
            lappend ::servers $srv
        }
        uplevel 1 $code
        return
    }

    # setup defaults
    set baseconfig "default.conf"
    set overrides {}
    set tags {}

    # parse options
    foreach {option value} $options {
        switch $option {
            "config" {
                set baseconfig $value }
            "overrides" {
                set overrides $value }
            "tags" {
                set tags $value
                set ::tags [concat $::tags $value] }
            default {
                error "Unknown option $option" }
        }
    }

    set data [split [exec cat "tests/assets/$baseconfig"] "\n"]
    set config {}
    if {$::tls} {
        dict set config "tls-cert-file" [format "%s/tests/tls/redis.crt" [pwd]]
        dict set config "tls-key-file" [format "%s/tests/tls/redis.key" [pwd]]
        dict set config "tls-dh-params-file" [format "%s/tests/tls/redis.dh" [pwd]]
        dict set config "tls-ca-cert-file" [format "%s/tests/tls/ca.crt" [pwd]]
        dict set config "loglevel" "debug"
    }
    foreach line $data {
        if {[string length $line] > 0 && [string index $line 0] ne "#"} {
            set elements [split $line " "]
            set directive [lrange $elements 0 0]
            set arguments [lrange $elements 1 end]
            dict set config $directive $arguments
        }
    }

    # use a different directory every time a server is started
    dict set config dir [tmpdir server]

    # start every server on a different port
    set port [find_available_port $::baseport $::portcount]
    if {$::tls} {
        dict set config "port" 0
        dict set config "tls-port" $port
        dict set config "tls-cluster" "yes"
        dict set config "tls-replication" "yes"
    } else {
        dict set config port $port
    }

    set unixsocket [file normalize [format "%s/%s" [dict get $config "dir"] "socket"]]
    dict set config "unixsocket" $unixsocket

    # apply overrides from global space and arguments
    foreach {directive arguments} [concat $::global_overrides $overrides] {
        dict set config $directive $arguments
    }

    # write new configuration to temporary file
    set config_file [tmpfile redis.conf]
    create_server_config_file $config_file $config

    set stdout [format "%s/%s" [dict get $config "dir"] "stdout"]
    set stderr [format "%s/%s" [dict get $config "dir"] "stderr"]

    # We need a loop here to retry with different ports.
    set server_started 0
    while {$server_started == 0} {
        if {$::verbose} {
<<<<<<< HEAD
            puts -nonewline "=== ($tags) Starting server ${::host}:${::port} "
        }

        send_data_packet $::test_server_fd "server-spawning" "port $::port"
=======
            puts -nonewline "=== ($tags) Starting server ${::host}:${port} "
        }

        send_data_packet $::test_server_fd "server-spawning" "port $port"
>>>>>>> 51efb7fe

        if {$::valgrind} {
            set pid [exec valgrind --track-origins=yes --suppressions=src/valgrind.sup --show-reachable=no --show-possibly-lost=no --leak-check=full src/redis-server $config_file > $stdout 2> $stderr &]
        } elseif ($::stack_logging) {
            set pid [exec /usr/bin/env MallocStackLogging=1 MallocLogFile=/tmp/malloc_log.txt src/redis-server $config_file > $stdout 2> $stderr &]
        } else {
            set pid [exec src/redis-server $config_file > $stdout 2> $stderr &]
        }

        # Tell the test server about this new instance.
        send_data_packet $::test_server_fd server-spawned $pid

        # check that the server actually started
        # ugly but tries to be as fast as possible...
        if {$::valgrind} {set retrynum 1000} else {set retrynum 100}

        # Wait for actual startup
        set checkperiod 100; # Milliseconds
        set maxiter [expr {120*1000/100}] ; # Wait up to 2 minutes.
        set port_busy 0
        while {![info exists _pid]} {
            regexp {PID:\s(\d+)} [exec cat $stdout] _ _pid
            after $checkperiod
            incr maxiter -1
            if {$maxiter == 0} {
                start_server_error $config_file "No PID detected in log $stdout"
                puts "--- LOG CONTENT ---"
                puts [exec cat $stdout]
                puts "-------------------"
                break
            }

            # Check if the port is actually busy and the server failed
            # for this reason.
            if {[regexp {Could not create server TCP} [exec cat $stdout]]} {
                set port_busy 1
                break
            }
        }

        # Sometimes we have to try a different port, even if we checked
        # for availability. Other test clients may grab the port before we
        # are able to do it for example.
        if {$port_busy} {
<<<<<<< HEAD
            puts "Port $::port was already busy, trying another port..."
            set ::port [find_available_port [expr {$::port+1}]]
            if {$::tls} {
                dict set config "tls-port" $::port
            } else {
                dict set config port $::port
=======
            puts "Port $port was already busy, trying another port..."
            set port [find_available_port $::baseport $::portcount]
            if {$::tls} {
                dict set config "tls-port" $port
            } else {
                dict set config port $port
>>>>>>> 51efb7fe
            }
            create_server_config_file $config_file $config
            continue; # Try again
        }

        if {$code ne "undefined"} {
<<<<<<< HEAD
            set serverisup [server_is_up $::host $::port $retrynum]
=======
            set serverisup [server_is_up $::host $port $retrynum]
>>>>>>> 51efb7fe
        } else {
            set serverisup 1
        }

        if {$::verbose} {
            puts ""
        }

        if {!$serverisup} {
            set err {}
            append err [exec cat $stdout] "\n" [exec cat $stderr]
            start_server_error $config_file $err
            return
        }
        set server_started 1
    }

    # setup properties to be able to initialize a client object
    set port_param [expr $::tls ? {"tls-port"} : {"port"}]
    set host $::host
    if {[dict exists $config bind]} { set host [dict get $config bind] }
    if {[dict exists $config $port_param]} { set port [dict get $config $port_param] }

    # setup config dict
    dict set srv "config_file" $config_file
    dict set srv "config" $config
    dict set srv "pid" $pid
    dict set srv "host" $host
    dict set srv "port" $port
    dict set srv "stdout" $stdout
    dict set srv "stderr" $stderr
    dict set srv "unixsocket" $unixsocket

    # if a block of code is supplied, we wait for the server to become
    # available, create a client object and kill the server afterwards
    if {$code ne "undefined"} {
        set line [exec head -n1 $stdout]
        if {[string match {*already in use*} $line]} {
            error_and_quit $config_file $line
        }

        if {$::wait_server} {
            set msg "server started PID: [dict get $srv "pid"]. press any key to continue..."
            puts $msg
            read stdin 1
        }

        while 1 {
            # check that the server actually started and is ready for connections
            if {[exec grep -i "Ready to accept" | wc -l < $stdout] > 0} {
                break
            }
            after 10
        }

        # append the server to the stack
        lappend ::servers $srv

        # connect client (after server dict is put on the stack)
        reconnect

        # execute provided block
        set num_tests $::num_tests
        if {[catch { uplevel 1 $code } error]} {
            set backtrace $::errorInfo

            # Kill the server without checking for leaks
            dict set srv "skipleaks" 1
            kill_server $srv

            # Print warnings from log
            puts [format "\nLogged warnings (pid %d):" [dict get $srv "pid"]]
            set warnings [warnings_from_file [dict get $srv "stdout"]]
            if {[string length $warnings] > 0} {
                puts "$warnings"
            } else {
                puts "(none)"
            }
            puts ""

            error $error $backtrace
        }

        # Don't do the leak check when no tests were run
        if {$num_tests == $::num_tests} {
            dict set srv "skipleaks" 1
        }

        # pop the server object
        set ::servers [lrange $::servers 0 end-1]

        set ::tags [lrange $::tags 0 end-[llength $tags]]
        kill_server $srv
    } else {
        set ::tags [lrange $::tags 0 end-[llength $tags]]
        set _ $srv
    }
}<|MERGE_RESOLUTION|>--- conflicted
+++ resolved
@@ -243,17 +243,10 @@
     set server_started 0
     while {$server_started == 0} {
         if {$::verbose} {
-<<<<<<< HEAD
-            puts -nonewline "=== ($tags) Starting server ${::host}:${::port} "
-        }
-
-        send_data_packet $::test_server_fd "server-spawning" "port $::port"
-=======
             puts -nonewline "=== ($tags) Starting server ${::host}:${port} "
         }
 
         send_data_packet $::test_server_fd "server-spawning" "port $port"
->>>>>>> 51efb7fe
 
         if {$::valgrind} {
             set pid [exec valgrind --track-origins=yes --suppressions=src/valgrind.sup --show-reachable=no --show-possibly-lost=no --leak-check=full src/redis-server $config_file > $stdout 2> $stderr &]
@@ -298,32 +291,19 @@
         # for availability. Other test clients may grab the port before we
         # are able to do it for example.
         if {$port_busy} {
-<<<<<<< HEAD
-            puts "Port $::port was already busy, trying another port..."
-            set ::port [find_available_port [expr {$::port+1}]]
-            if {$::tls} {
-                dict set config "tls-port" $::port
-            } else {
-                dict set config port $::port
-=======
             puts "Port $port was already busy, trying another port..."
             set port [find_available_port $::baseport $::portcount]
             if {$::tls} {
                 dict set config "tls-port" $port
             } else {
                 dict set config port $port
->>>>>>> 51efb7fe
             }
             create_server_config_file $config_file $config
             continue; # Try again
         }
 
         if {$code ne "undefined"} {
-<<<<<<< HEAD
-            set serverisup [server_is_up $::host $::port $retrynum]
-=======
             set serverisup [server_is_up $::host $port $retrynum]
->>>>>>> 51efb7fe
         } else {
             set serverisup 1
         }
