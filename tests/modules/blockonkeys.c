#define REDISMODULE_EXPERIMENTAL_API
#include "redismodule.h"

#include <string.h>
#include <assert.h>
#include <unistd.h>

#define LIST_SIZE 1024

typedef struct {
    long long list[LIST_SIZE];
    long long length;
} fsl_t; /* Fixed-size list */

static RedisModuleType *fsltype = NULL;

fsl_t *fsl_type_create() {
    fsl_t *o;
    o = RedisModule_Alloc(sizeof(*o));
    o->length = 0;
    return o;
}

void fsl_type_free(fsl_t *o) {
    RedisModule_Free(o);
}

/* ========================== "fsltype" type methods ======================= */

void *fsl_rdb_load(RedisModuleIO *rdb, int encver) {
    if (encver != 0) {
        return NULL;
    }
    fsl_t *fsl = fsl_type_create();
    fsl->length = RedisModule_LoadUnsigned(rdb);
    for (long long i = 0; i < fsl->length; i++)
        fsl->list[i] = RedisModule_LoadSigned(rdb);
    return fsl;
}

void fsl_rdb_save(RedisModuleIO *rdb, void *value) {
    fsl_t *fsl = value;
    RedisModule_SaveUnsigned(rdb,fsl->length);
    for (long long i = 0; i < fsl->length; i++)
        RedisModule_SaveSigned(rdb, fsl->list[i]);
}

void fsl_aofrw(RedisModuleIO *aof, RedisModuleString *key, void *value) {
    fsl_t *fsl = value;
    for (long long i = 0; i < fsl->length; i++)
        RedisModule_EmitAOF(aof, "FSL.PUSH","sl", key, fsl->list[i]);
}

void fsl_free(void *value) {
    fsl_type_free(value);
}

/* ========================== helper methods ======================= */

int get_fsl(RedisModuleCtx *ctx, RedisModuleString *keyname, int mode, int create, fsl_t **fsl, int reply_on_failure) {
    RedisModuleKey *key = RedisModule_OpenKey(ctx, keyname, mode);

    int type = RedisModule_KeyType(key);
    if (type != REDISMODULE_KEYTYPE_EMPTY && RedisModule_ModuleTypeGetType(key) != fsltype) {
        RedisModule_CloseKey(key);
        if (reply_on_failure)
            RedisModule_ReplyWithError(ctx, REDISMODULE_ERRORMSG_WRONGTYPE);
        return 0;
    }

    /* Create an empty value object if the key is currently empty. */
    if (type == REDISMODULE_KEYTYPE_EMPTY) {
        if (!create) {
            /* Key is empty but we cannot create */
            RedisModule_CloseKey(key);
            *fsl = NULL;
            return 1;
        }
        *fsl = fsl_type_create();
        RedisModule_ModuleTypeSetValue(key, fsltype, *fsl);
    } else {
        *fsl = RedisModule_ModuleTypeGetValue(key);
    }

    RedisModule_CloseKey(key);
    return 1;
}

/* ========================== commands ======================= */

/* FSL.PUSH <key> <int> - Push an integer to the fixed-size list (to the right).
 * It must be greater than the element in the head of the list. */
int fsl_push(RedisModuleCtx *ctx, RedisModuleString **argv, int argc) {
    if (argc != 3)
        return RedisModule_WrongArity(ctx);

    long long ele;
    if (RedisModule_StringToLongLong(argv[2],&ele) != REDISMODULE_OK)
        return RedisModule_ReplyWithError(ctx,"ERR invalid integer");

    fsl_t *fsl;
    if (!get_fsl(ctx, argv[1], REDISMODULE_WRITE, 1, &fsl, 1))
        return REDISMODULE_OK;

    if (fsl->length == LIST_SIZE)
        return RedisModule_ReplyWithError(ctx,"ERR list is full");

    if (fsl->length != 0 && fsl->list[fsl->length-1] >= ele)
        return RedisModule_ReplyWithError(ctx,"ERR new element has to be greater than the head element");

    fsl->list[fsl->length++] = ele;
    RedisModule_SignalKeyAsReady(ctx, argv[1]);

    return RedisModule_ReplyWithSimpleString(ctx, "OK");
}

int bpop_reply_callback(RedisModuleCtx *ctx, RedisModuleString **argv, int argc) {
    REDISMODULE_NOT_USED(argv);
    REDISMODULE_NOT_USED(argc);
    RedisModuleString *keyname = RedisModule_GetBlockedClientReadyKey(ctx);

    fsl_t *fsl;
    if (!get_fsl(ctx, keyname, REDISMODULE_READ, 0, &fsl, 0) || !fsl)
        return REDISMODULE_ERR;

    RedisModule_ReplyWithLongLong(ctx, fsl->list[--fsl->length]);
    return REDISMODULE_OK;
}

int bpop_timeout_callback(RedisModuleCtx *ctx, RedisModuleString **argv, int argc) {
    REDISMODULE_NOT_USED(argv);
    REDISMODULE_NOT_USED(argc);
    return RedisModule_ReplyWithSimpleString(ctx, "Request timedout");
}

/* FSL.BPOP <key> <timeout> - Block clients until list has two or more elements.
 * When that happens, unblock client and pop the last two elements (from the right). */
int fsl_bpop(RedisModuleCtx *ctx, RedisModuleString **argv, int argc) {
    if (argc != 3)
        return RedisModule_WrongArity(ctx);

    long long timeout;
    if (RedisModule_StringToLongLong(argv[2],&timeout) != REDISMODULE_OK || timeout < 0)
        return RedisModule_ReplyWithError(ctx,"ERR invalid timeout");

    fsl_t *fsl;
    if (!get_fsl(ctx, argv[1], REDISMODULE_READ, 0, &fsl, 1))
        return REDISMODULE_OK;

    if (!fsl) {
        RedisModule_BlockClientOnKeys(ctx, bpop_reply_callback, bpop_timeout_callback,
                                      NULL, timeout, &argv[1], 1, NULL);
    } else {
        RedisModule_ReplyWithLongLong(ctx, fsl->list[--fsl->length]);
    }

    return REDISMODULE_OK;
}

int bpopgt_reply_callback(RedisModuleCtx *ctx, RedisModuleString **argv, int argc) {
    REDISMODULE_NOT_USED(argv);
    REDISMODULE_NOT_USED(argc);
    RedisModuleString *keyname = RedisModule_GetBlockedClientReadyKey(ctx);
    long long *pgt = RedisModule_GetBlockedClientPrivateData(ctx);

    fsl_t *fsl;
    if (!get_fsl(ctx, keyname, REDISMODULE_READ, 0, &fsl, 0) || !fsl)
        return REDISMODULE_ERR;

<<<<<<< HEAD
    if (!fsl || fsl->list[fsl->length-1] <= *pgt)
=======
    if (fsl->list[fsl->length-1] <= *pgt)
>>>>>>> 51efb7fe
        return REDISMODULE_ERR;

    RedisModule_ReplyWithLongLong(ctx, fsl->list[--fsl->length]);
    return REDISMODULE_OK;
}

int bpopgt_timeout_callback(RedisModuleCtx *ctx, RedisModuleString **argv, int argc) {
    REDISMODULE_NOT_USED(argv);
    REDISMODULE_NOT_USED(argc);
    return RedisModule_ReplyWithSimpleString(ctx, "Request timedout");
}

void bpopgt_free_privdata(RedisModuleCtx *ctx, void *privdata) {
    REDISMODULE_NOT_USED(ctx);
    RedisModule_Free(privdata);
}

/* FSL.BPOPGT <key> <gt> <timeout> - Block clients until list has an element greater than <gt>.
 * When that happens, unblock client and pop the last element (from the right). */
int fsl_bpopgt(RedisModuleCtx *ctx, RedisModuleString **argv, int argc) {
    if (argc != 4)
        return RedisModule_WrongArity(ctx);

    long long gt;
    if (RedisModule_StringToLongLong(argv[2],&gt) != REDISMODULE_OK)
        return RedisModule_ReplyWithError(ctx,"ERR invalid integer");

    long long timeout;
    if (RedisModule_StringToLongLong(argv[3],&timeout) != REDISMODULE_OK || timeout < 0)
        return RedisModule_ReplyWithError(ctx,"ERR invalid timeout");

    fsl_t *fsl;
    if (!get_fsl(ctx, argv[1], REDISMODULE_READ, 0, &fsl, 1))
        return REDISMODULE_OK;

    if (!fsl || fsl->list[fsl->length-1] <= gt) {
        /* We use malloc so the tests in blockedonkeys.tcl can check for memory leaks */
        long long *pgt = RedisModule_Alloc(sizeof(long long));
        *pgt = gt;
<<<<<<< HEAD
        /* Key is empty or has <2 elements, we must block */
=======
>>>>>>> 51efb7fe
        RedisModule_BlockClientOnKeys(ctx, bpopgt_reply_callback, bpopgt_timeout_callback,
                                      bpopgt_free_privdata, timeout, &argv[1], 1, pgt);
    } else {
        RedisModule_ReplyWithLongLong(ctx, fsl->list[--fsl->length]);
    }

    return REDISMODULE_OK;
}

int bpoppush_reply_callback(RedisModuleCtx *ctx, RedisModuleString **argv, int argc) {
    REDISMODULE_NOT_USED(argv);
    REDISMODULE_NOT_USED(argc);
    RedisModuleString *src_keyname = RedisModule_GetBlockedClientReadyKey(ctx);
    RedisModuleString *dst_keyname = RedisModule_GetBlockedClientPrivateData(ctx);

    fsl_t *src;
    if (!get_fsl(ctx, src_keyname, REDISMODULE_READ, 0, &src, 0) || !src)
        return REDISMODULE_ERR;

    fsl_t *dst;
    if (!get_fsl(ctx, dst_keyname, REDISMODULE_WRITE, 1, &dst, 0) || !dst)
        return REDISMODULE_ERR;

    long long ele = src->list[--src->length];
    dst->list[dst->length++] = ele;
    RedisModule_SignalKeyAsReady(ctx, dst_keyname);
    return RedisModule_ReplyWithLongLong(ctx, ele);
}

int bpoppush_timeout_callback(RedisModuleCtx *ctx, RedisModuleString **argv, int argc) {
    REDISMODULE_NOT_USED(argv);
    REDISMODULE_NOT_USED(argc);
    return RedisModule_ReplyWithSimpleString(ctx, "Request timedout");
}

void bpoppush_free_privdata(RedisModuleCtx *ctx, void *privdata) {
    RedisModule_FreeString(ctx, privdata);
}

/* FSL.BPOPPUSH <src> <dst> <timeout> - Block clients until <src> has an element.
 * When that happens, unblock client, pop the last element from <src> and push it to <dst>
 * (from the right). */
int fsl_bpoppush(RedisModuleCtx *ctx, RedisModuleString **argv, int argc) {
    if (argc != 4)
        return RedisModule_WrongArity(ctx);

    long long timeout;
    if (RedisModule_StringToLongLong(argv[3],&timeout) != REDISMODULE_OK || timeout < 0)
        return RedisModule_ReplyWithError(ctx,"ERR invalid timeout");

    fsl_t *src;
    if (!get_fsl(ctx, argv[1], REDISMODULE_READ, 0, &src, 1))
        return REDISMODULE_OK;

    if (!src) {
        /* Retain string for reply callback */
        RedisModule_RetainString(ctx, argv[2]);
        /* Key is empty, we must block */
        RedisModule_BlockClientOnKeys(ctx, bpoppush_reply_callback, bpoppush_timeout_callback,
                                      bpoppush_free_privdata, timeout, &argv[1], 1, argv[2]);
    } else {
        fsl_t *dst;
        if (!get_fsl(ctx, argv[2], REDISMODULE_WRITE, 1, &dst, 1))
            return REDISMODULE_OK;
        long long ele = src->list[--src->length];
        dst->list[dst->length++] = ele;
        RedisModule_SignalKeyAsReady(ctx, argv[2]);
        RedisModule_ReplyWithLongLong(ctx, ele);
    }

    return REDISMODULE_OK;
}

/* FSL.GETALL <key> - Reply with an array containing all elements. */
int fsl_getall(RedisModuleCtx *ctx, RedisModuleString **argv, int argc) {
    if (argc != 2)
        return RedisModule_WrongArity(ctx);

    fsl_t *fsl;
    if (!get_fsl(ctx, argv[1], REDISMODULE_READ, 0, &fsl, 1))
        return REDISMODULE_OK;

    if (!fsl)
        return RedisModule_ReplyWithArray(ctx, 0);

    RedisModule_ReplyWithArray(ctx, fsl->length);
    for (int i = 0; i < fsl->length; i++)
        RedisModule_ReplyWithLongLong(ctx, fsl->list[i]);
    return REDISMODULE_OK;
}

int RedisModule_OnLoad(RedisModuleCtx *ctx, RedisModuleString **argv, int argc) {
    REDISMODULE_NOT_USED(argv);
    REDISMODULE_NOT_USED(argc);

    if (RedisModule_Init(ctx, "blockonkeys", 1, REDISMODULE_APIVER_1)== REDISMODULE_ERR)
        return REDISMODULE_ERR;

    RedisModuleTypeMethods tm = {
        .version = REDISMODULE_TYPE_METHOD_VERSION,
        .rdb_load = fsl_rdb_load,
        .rdb_save = fsl_rdb_save,
        .aof_rewrite = fsl_aofrw,
        .mem_usage = NULL,
        .free = fsl_free,
        .digest = NULL
    };

    fsltype = RedisModule_CreateDataType(ctx, "fsltype_t", 0, &tm);
    if (fsltype == NULL)
        return REDISMODULE_ERR;

    if (RedisModule_CreateCommand(ctx,"fsl.push",fsl_push,"",0,0,0) == REDISMODULE_ERR)
        return REDISMODULE_ERR;

    if (RedisModule_CreateCommand(ctx,"fsl.bpop",fsl_bpop,"",0,0,0) == REDISMODULE_ERR)
        return REDISMODULE_ERR;

    if (RedisModule_CreateCommand(ctx,"fsl.bpopgt",fsl_bpopgt,"",0,0,0) == REDISMODULE_ERR)
        return REDISMODULE_ERR;

    if (RedisModule_CreateCommand(ctx,"fsl.bpoppush",fsl_bpoppush,"",0,0,0) == REDISMODULE_ERR)
        return REDISMODULE_ERR;

    if (RedisModule_CreateCommand(ctx,"fsl.getall",fsl_getall,"",0,0,0) == REDISMODULE_ERR)
        return REDISMODULE_ERR;

    return REDISMODULE_OK;
}<|MERGE_RESOLUTION|>--- conflicted
+++ resolved
@@ -167,11 +167,7 @@
     if (!get_fsl(ctx, keyname, REDISMODULE_READ, 0, &fsl, 0) || !fsl)
         return REDISMODULE_ERR;
 
-<<<<<<< HEAD
-    if (!fsl || fsl->list[fsl->length-1] <= *pgt)
-=======
     if (fsl->list[fsl->length-1] <= *pgt)
->>>>>>> 51efb7fe
         return REDISMODULE_ERR;
 
     RedisModule_ReplyWithLongLong(ctx, fsl->list[--fsl->length]);
@@ -211,10 +207,6 @@
         /* We use malloc so the tests in blockedonkeys.tcl can check for memory leaks */
         long long *pgt = RedisModule_Alloc(sizeof(long long));
         *pgt = gt;
-<<<<<<< HEAD
-        /* Key is empty or has <2 elements, we must block */
-=======
->>>>>>> 51efb7fe
         RedisModule_BlockClientOnKeys(ctx, bpopgt_reply_callback, bpopgt_timeout_callback,
                                       bpopgt_free_privdata, timeout, &argv[1], 1, pgt);
     } else {
