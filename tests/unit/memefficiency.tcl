proc test_memory_efficiency {range} {
    r flushall
    set rd [redis_deferring_client]
    set base_mem [s used_memory]
    set written 0
    for {set j 0} {$j < 10000} {incr j} {
        set key key:$j
        set val [string repeat A [expr {int(rand()*$range)}]]
        $rd set $key $val
        incr written [string length $key]
        incr written [string length $val]
        incr written 2 ;# A separator is the minimum to store key-value data.
    }
    for {set j 0} {$j < 10000} {incr j} {
        $rd read ; # Discard replies
    }

    set current_mem [s used_memory]
    set used [expr {$current_mem-$base_mem}]
    set efficiency [expr {double($written)/$used}]
    return $efficiency
}

start_server {tags {"memefficiency"}} {
    foreach {size_range expected_min_efficiency} {
        32    0.15
        64    0.25
        128   0.35
        1024  0.75
        16384 0.82
    } {
        test "Memory efficiency with values in range $size_range" {
            set efficiency [test_memory_efficiency $size_range]
            assert {$efficiency >= $expected_min_efficiency}
        }
    }
}

run_solo {defrag} {
start_server {tags {"defrag"}} {
    if {[string match {*jemalloc*} [s mem_allocator]] || [s mem_allocator] == "memkind"} {
        test "Active defrag" {
            r config set save "" ;# prevent bgsave from interfereing with save below
            r config set hz 100
            r config set activedefrag no
            r config set active-defrag-threshold-lower 5
            r config set active-defrag-cycle-min 65
            r config set active-defrag-cycle-max 75
            r config set active-defrag-ignore-bytes 2mb
            r config set maxmemory 100mb
            r config set maxmemory-policy allkeys-lru
            r debug populate 700000 asdf1 150
            r debug populate 170000 asdf2 300
            r ping ;# trigger eviction following the previous population
            after 120 ;# serverCron only updates the info once in 100ms
            set frag [s allocator_frag_ratio]
            if {$::verbose} {
                puts "frag $frag"
            }
            assert {$frag >= 1.4}

            r config set latency-monitor-threshold 5
            r latency reset
            r config set maxmemory 110mb ;# prevent further eviction (not to fail the digest test)
            set digest [r debug digest]
            catch {r config set activedefrag yes} e
            if {![string match {DISABLED*} $e]} {
                # Wait for the active defrag to start working (decision once a
                # second).
                wait_for_condition 50 100 {
                    [s active_defrag_running] ne 0
                } else {
                    fail "defrag not started."
                }

                # Wait for the active defrag to stop working.
                wait_for_condition 150 100 {
                    [s active_defrag_running] eq 0
                } else {
                    after 120 ;# serverCron only updates the info once in 100ms
                    puts [r info memory]
                    puts [r memory malloc-stats]
                    fail "defrag didn't stop."
                }

                # Test the the fragmentation is lower.
                after 120 ;# serverCron only updates the info once in 100ms
                set frag [s allocator_frag_ratio]
                set max_latency 0
                foreach event [r latency latest] {
                    lassign $event eventname time latency max
                    if {$eventname == "active-defrag-cycle"} {
                        set max_latency $max
                    }
                }
                if {$::verbose} {
                    puts "frag $frag"
<<<<<<< HEAD
=======
                    set misses [s active_defrag_misses]
                    set hits [s active_defrag_hits]
                    puts "hits: $hits"
                    puts "misses: $misses"
>>>>>>> 51efb7fe
                    puts "max latency $max_latency"
                    puts [r latency latest]
                    puts [r latency history active-defrag-cycle]
                }
                assert {$frag < 1.1}
                # due to high fragmentation, 100hz, and active-defrag-cycle-max set to 75,
                # we expect max latency to be not much higher than 7.5ms but due to rare slowness threshold is set higher
                assert {$max_latency <= 30}
            } else {
                set _ ""
            }
            # verify the data isn't corrupted or changed
            set newdigest [r debug digest]
            assert {$digest eq $newdigest}
            r save ;# saving an rdb iterates over all the data / pointers
        } {OK}

        test "Active defrag big keys" {
            r flushdb
            r config resetstat
            r config set save "" ;# prevent bgsave from interfereing with save below
            r config set hz 100
            r config set activedefrag no
            r config set active-defrag-max-scan-fields 1000
            r config set active-defrag-threshold-lower 5
            r config set active-defrag-cycle-min 65
            r config set active-defrag-cycle-max 75
            r config set active-defrag-ignore-bytes 2mb
            r config set maxmemory 0
            r config set list-max-ziplist-size 5 ;# list of 10k items will have 2000 quicklist nodes
            r config set stream-node-max-entries 5
            r hmset hash h1 v1 h2 v2 h3 v3
            r lpush list a b c d
            r zadd zset 0 a 1 b 2 c 3 d
            r sadd set a b c d
            r xadd stream * item 1 value a
            r xadd stream * item 2 value b
            r xgroup create stream mygroup 0
            r xreadgroup GROUP mygroup Alice COUNT 1 STREAMS stream >

            # create big keys with 10k items
            set rd [redis_deferring_client]
            for {set j 0} {$j < 10000} {incr j} {
                $rd hset bighash $j [concat "asdfasdfasdf" $j]
                $rd lpush biglist [concat "asdfasdfasdf" $j]
                $rd zadd bigzset $j [concat "asdfasdfasdf" $j]
                $rd sadd bigset [concat "asdfasdfasdf" $j]
                $rd xadd bigstream * item 1 value a
            }
            for {set j 0} {$j < 50000} {incr j} {
                $rd read ; # Discard replies
            }

            set expected_frag 1.7
            if {$::accurate} {
                # scale the hash to 1m fields in order to have a measurable the latency
                for {set j 10000} {$j < 1000000} {incr j} {
                    $rd hset bighash $j [concat "asdfasdfasdf" $j]
                }
                for {set j 10000} {$j < 1000000} {incr j} {
                    $rd read ; # Discard replies
                }
                # creating that big hash, increased used_memory, so the relative frag goes down
                set expected_frag 1.3
            }

            # add a mass of string keys
            for {set j 0} {$j < 500000} {incr j} {
                $rd setrange $j 150 a
            }
            for {set j 0} {$j < 500000} {incr j} {
                $rd read ; # Discard replies
            }
            assert_equal [r dbsize] 500010

            # create some fragmentation
            for {set j 0} {$j < 500000} {incr j 2} {
                $rd del $j
            }
            for {set j 0} {$j < 500000} {incr j 2} {
                $rd read ; # Discard replies
            }
            assert_equal [r dbsize] 250010

            # start defrag
            after 120 ;# serverCron only updates the info once in 100ms
            set frag [s allocator_frag_ratio]
            if {$::verbose} {
                puts "frag $frag"
            }
            assert {$frag >= $expected_frag}
            r config set latency-monitor-threshold 5
            r latency reset

            set digest [r debug digest]
            catch {r config set activedefrag yes} e
            if {![string match {DISABLED*} $e]} {
                # wait for the active defrag to start working (decision once a second)
                wait_for_condition 50 100 {
                    [s active_defrag_running] ne 0
                } else {
                    fail "defrag not started."
                }

                # wait for the active defrag to stop working
                wait_for_condition 500 100 {
                    [s active_defrag_running] eq 0
                } else {
                    after 120 ;# serverCron only updates the info once in 100ms
                    puts [r info memory]
                    puts [r memory malloc-stats]
                    fail "defrag didn't stop."
                }

                # test the the fragmentation is lower
                after 120 ;# serverCron only updates the info once in 100ms
                set frag [s allocator_frag_ratio]
                set max_latency 0
                foreach event [r latency latest] {
                    lassign $event eventname time latency max
                    if {$eventname == "active-defrag-cycle"} {
                        set max_latency $max
                    }
                }
                if {$::verbose} {
                    puts "frag $frag"
                    set misses [s active_defrag_misses]
                    set hits [s active_defrag_hits]
                    puts "hits: $hits"
                    puts "misses: $misses"
                    puts "max latency $max_latency"
                    puts [r latency latest]
                    puts [r latency history active-defrag-cycle]
                }
                assert {$frag < 1.1}
                # due to high fragmentation, 100hz, and active-defrag-cycle-max set to 75,
                # we expect max latency to be not much higher than 7.5ms but due to rare slowness threshold is set higher
                assert {$max_latency <= 30}
            }
            # verify the data isn't corrupted or changed
            set newdigest [r debug digest]
            assert {$digest eq $newdigest}
            r save ;# saving an rdb iterates over all the data / pointers
        } {OK}

        test "Active defrag big list" {
            r flushdb
            r config resetstat
            r config set save "" ;# prevent bgsave from interfereing with save below
            r config set hz 100
            r config set activedefrag no
            r config set active-defrag-max-scan-fields 1000
            r config set active-defrag-threshold-lower 5
            r config set active-defrag-cycle-min 65
            r config set active-defrag-cycle-max 75
            r config set active-defrag-ignore-bytes 2mb
            r config set maxmemory 0
            r config set list-max-ziplist-size 5 ;# list of 500k items will have 100k quicklist nodes

            # create big keys with 10k items
            set rd [redis_deferring_client]

            set expected_frag 1.7
            # add a mass of list nodes to two lists (allocations are interlaced)
            set val [string repeat A 100] ;# 5 items of 100 bytes puts us in the 640 bytes bin, which has 32 regs, so high potential for fragmentation
<<<<<<< HEAD
            for {set j 0} {$j < 500000} {incr j} {
                $rd lpush biglist1 $val
                $rd lpush biglist2 $val
            }
            for {set j 0} {$j < 500000} {incr j} {
=======
            set elements 500000
            for {set j 0} {$j < $elements} {incr j} {
                $rd lpush biglist1 $val
                $rd lpush biglist2 $val
            }
            for {set j 0} {$j < $elements} {incr j} {
>>>>>>> 51efb7fe
                $rd read ; # Discard replies
                $rd read ; # Discard replies
            }

            # create some fragmentation
            r del biglist2

            # start defrag
            after 120 ;# serverCron only updates the info once in 100ms
            set frag [s allocator_frag_ratio]
            if {$::verbose} {
                puts "frag $frag"
            }

            assert {$frag >= $expected_frag}
            r config set latency-monitor-threshold 5
            r latency reset

            set digest [r debug digest]
            catch {r config set activedefrag yes} e
            if {![string match {DISABLED*} $e]} {
                # wait for the active defrag to start working (decision once a second)
                wait_for_condition 50 100 {
                    [s active_defrag_running] ne 0
                } else {
                    fail "defrag not started."
                }

                # wait for the active defrag to stop working
                wait_for_condition 500 100 {
                    [s active_defrag_running] eq 0
                } else {
                    after 120 ;# serverCron only updates the info once in 100ms
                    puts [r info memory]
                    puts [r info stats]
                    puts [r memory malloc-stats]
                    fail "defrag didn't stop."
                }

                # test the the fragmentation is lower
                after 120 ;# serverCron only updates the info once in 100ms
<<<<<<< HEAD
=======
                set misses [s active_defrag_misses]
                set hits [s active_defrag_hits]
>>>>>>> 51efb7fe
                set frag [s allocator_frag_ratio]
                set max_latency 0
                foreach event [r latency latest] {
                    lassign $event eventname time latency max
                    if {$eventname == "active-defrag-cycle"} {
                        set max_latency $max
                    }
                }
                if {$::verbose} {
                    puts "frag $frag"
<<<<<<< HEAD
=======
                    puts "misses: $misses"
                    puts "hits: $hits"
>>>>>>> 51efb7fe
                    puts "max latency $max_latency"
                    puts [r latency latest]
                    puts [r latency history active-defrag-cycle]
                }
                assert {$frag < 1.1}
                # due to high fragmentation, 100hz, and active-defrag-cycle-max set to 75,
                # we expect max latency to be not much higher than 7.5ms but due to rare slowness threshold is set higher
                assert {$max_latency <= 30}
<<<<<<< HEAD
=======

                # in extreme cases of stagnation, we see over 20m misses before the tests aborts with "defrag didn't stop",
                # in normal cases we only see 100k misses out of 500k elements
                assert {$misses < $elements}
>>>>>>> 51efb7fe
            }
            # verify the data isn't corrupted or changed
            set newdigest [r debug digest]
            assert {$digest eq $newdigest}
            r save ;# saving an rdb iterates over all the data / pointers
            r del biglist1 ;# coverage for quicklistBookmarksClear
        } {1}
<<<<<<< HEAD
=======

        test "Active defrag edge case" {
            # there was an edge case in defrag where all the slabs of a certain bin are exact the same
            # % utilization, with the exception of the current slab from which new allocations are made
            # if the current slab is lower in utilization the defragger would have ended up in stagnation,
            # keept running and not move any allocation.
            # this test is more consistent on a fresh server with no history
            start_server {tags {"defrag"}} {
                r flushdb
                r config resetstat
                r config set save "" ;# prevent bgsave from interfereing with save below
                r config set hz 100
                r config set activedefrag no
                r config set active-defrag-max-scan-fields 1000
                r config set active-defrag-threshold-lower 5
                r config set active-defrag-cycle-min 65
                r config set active-defrag-cycle-max 75
                r config set active-defrag-ignore-bytes 1mb
                r config set maxmemory 0
                set expected_frag 1.3

                r debug mallctl-str thread.tcache.flush VOID
                # fill the first slab containin 32 regs of 640 bytes.
                for {set j 0} {$j < 32} {incr j} {
                    r setrange "_$j" 600 x
                    r debug mallctl-str thread.tcache.flush VOID
                }

                # add a mass of keys with 600 bytes values, fill the bin of 640 bytes which has 32 regs per slab.
                set rd [redis_deferring_client]
                set keys 640000
                for {set j 0} {$j < $keys} {incr j} {
                    $rd setrange $j 600 x
                }
                for {set j 0} {$j < $keys} {incr j} {
                    $rd read ; # Discard replies
                }

                # create some fragmentation of 50%
                set sent 0
                for {set j 0} {$j < $keys} {incr j 1} {
                    $rd del $j
                    incr sent
                    incr j 1
                }
                for {set j 0} {$j < $sent} {incr j} {
                    $rd read ; # Discard replies
                }

                # create higher fragmentation in the first slab
                for {set j 10} {$j < 32} {incr j} {
                    r del "_$j"
                }

                # start defrag
                after 120 ;# serverCron only updates the info once in 100ms
                set frag [s allocator_frag_ratio]
                if {$::verbose} {
                    puts "frag $frag"
                }

                assert {$frag >= $expected_frag}

                set digest [r debug digest]
                catch {r config set activedefrag yes} e
                if {![string match {DISABLED*} $e]} {
                    # wait for the active defrag to start working (decision once a second)
                    wait_for_condition 50 100 {
                        [s active_defrag_running] ne 0
                    } else {
                        fail "defrag not started."
                    }

                    # wait for the active defrag to stop working
                    wait_for_condition 500 100 {
                        [s active_defrag_running] eq 0
                    } else {
                        after 120 ;# serverCron only updates the info once in 100ms
                        puts [r info memory]
                        puts [r info stats]
                        puts [r memory malloc-stats]
                        fail "defrag didn't stop."
                    }

                    # test the the fragmentation is lower
                    after 120 ;# serverCron only updates the info once in 100ms
                    set misses [s active_defrag_misses]
                    set hits [s active_defrag_hits]
                    set frag [s allocator_frag_ratio]
                    if {$::verbose} {
                        puts "frag $frag"
                        puts "hits: $hits"
                        puts "misses: $misses"
                    }
                    assert {$frag < 1.1}
                    assert {$misses < 10000000} ;# when defrag doesn't stop, we have some 30m misses, when it does, we have 2m misses
                }

                # verify the data isn't corrupted or changed
                set newdigest [r debug digest]
                assert {$digest eq $newdigest}
                r save ;# saving an rdb iterates over all the data / pointers
            }
        }
>>>>>>> 51efb7fe
    }
}
} ;# run_solo<|MERGE_RESOLUTION|>--- conflicted
+++ resolved
@@ -95,13 +95,10 @@
                 }
                 if {$::verbose} {
                     puts "frag $frag"
-<<<<<<< HEAD
-=======
                     set misses [s active_defrag_misses]
                     set hits [s active_defrag_hits]
                     puts "hits: $hits"
                     puts "misses: $misses"
->>>>>>> 51efb7fe
                     puts "max latency $max_latency"
                     puts [r latency latest]
                     puts [r latency history active-defrag-cycle]
@@ -267,20 +264,12 @@
             set expected_frag 1.7
             # add a mass of list nodes to two lists (allocations are interlaced)
             set val [string repeat A 100] ;# 5 items of 100 bytes puts us in the 640 bytes bin, which has 32 regs, so high potential for fragmentation
-<<<<<<< HEAD
-            for {set j 0} {$j < 500000} {incr j} {
-                $rd lpush biglist1 $val
-                $rd lpush biglist2 $val
-            }
-            for {set j 0} {$j < 500000} {incr j} {
-=======
             set elements 500000
             for {set j 0} {$j < $elements} {incr j} {
                 $rd lpush biglist1 $val
                 $rd lpush biglist2 $val
             }
             for {set j 0} {$j < $elements} {incr j} {
->>>>>>> 51efb7fe
                 $rd read ; # Discard replies
                 $rd read ; # Discard replies
             }
@@ -322,11 +311,8 @@
 
                 # test the the fragmentation is lower
                 after 120 ;# serverCron only updates the info once in 100ms
-<<<<<<< HEAD
-=======
                 set misses [s active_defrag_misses]
                 set hits [s active_defrag_hits]
->>>>>>> 51efb7fe
                 set frag [s allocator_frag_ratio]
                 set max_latency 0
                 foreach event [r latency latest] {
@@ -337,11 +323,8 @@
                 }
                 if {$::verbose} {
                     puts "frag $frag"
-<<<<<<< HEAD
-=======
                     puts "misses: $misses"
                     puts "hits: $hits"
->>>>>>> 51efb7fe
                     puts "max latency $max_latency"
                     puts [r latency latest]
                     puts [r latency history active-defrag-cycle]
@@ -350,13 +333,10 @@
                 # due to high fragmentation, 100hz, and active-defrag-cycle-max set to 75,
                 # we expect max latency to be not much higher than 7.5ms but due to rare slowness threshold is set higher
                 assert {$max_latency <= 30}
-<<<<<<< HEAD
-=======
 
                 # in extreme cases of stagnation, we see over 20m misses before the tests aborts with "defrag didn't stop",
                 # in normal cases we only see 100k misses out of 500k elements
                 assert {$misses < $elements}
->>>>>>> 51efb7fe
             }
             # verify the data isn't corrupted or changed
             set newdigest [r debug digest]
@@ -364,8 +344,6 @@
             r save ;# saving an rdb iterates over all the data / pointers
             r del biglist1 ;# coverage for quicklistBookmarksClear
         } {1}
-<<<<<<< HEAD
-=======
 
         test "Active defrag edge case" {
             # there was an edge case in defrag where all the slabs of a certain bin are exact the same
@@ -387,11 +365,13 @@
                 r config set maxmemory 0
                 set expected_frag 1.3
 
-                r debug mallctl-str thread.tcache.flush VOID
-                # fill the first slab containin 32 regs of 640 bytes.
-                for {set j 0} {$j < 32} {incr j} {
-                    r setrange "_$j" 600 x
+                if {[string match {*jemalloc*} [s mem_allocator]]} {
                     r debug mallctl-str thread.tcache.flush VOID
+                    # fill the first slab containin 32 regs of 640 bytes.
+                    for {set j 0} {$j < 32} {incr j} {
+                        r setrange "_$j" 600 x
+                        r debug mallctl-str thread.tcache.flush VOID
+                    }
                 }
 
                 # add a mass of keys with 600 bytes values, fill the bin of 640 bytes which has 32 regs per slab.
@@ -470,7 +450,6 @@
                 r save ;# saving an rdb iterates over all the data / pointers
             }
         }
->>>>>>> 51efb7fe
     }
 }
 } ;# run_solo