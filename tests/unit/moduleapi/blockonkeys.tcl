--- conflicted
+++ resolved
@@ -127,15 +127,12 @@
         $rd client id
         set cid [$rd read]
         $rd fsl.bpopgt k 35 0
-<<<<<<< HEAD
-=======
         ;# wait until clients are actually blocked
         wait_for_condition 50 100 {
             [s 0 blocked_clients] eq {1}
         } else {
             fail "Clients are not blocked"
         }
->>>>>>> 51efb7fe
         r client kill id $cid ;# try to smoke-out client-related memory leak
     }
 
@@ -145,15 +142,12 @@
         $rd client id
         set cid [$rd read]
         $rd fsl.bpopgt k 35 0
-<<<<<<< HEAD
-=======
         ;# wait until clients are actually blocked
         wait_for_condition 50 100 {
             [s 0 blocked_clients] eq {1}
         } else {
             fail "Clients are not blocked"
         }
->>>>>>> 51efb7fe
         r client unblock $cid timeout ;# try to smoke-out client-related memory leak
         assert_equal {Request timedout} [$rd read]
     }
@@ -164,15 +158,12 @@
         $rd client id
         set cid [$rd read]
         $rd fsl.bpopgt k 35 0
-<<<<<<< HEAD
-=======
         ;# wait until clients are actually blocked
         wait_for_condition 50 100 {
             [s 0 blocked_clients] eq {1}
         } else {
             fail "Clients are not blocked"
         }
->>>>>>> 51efb7fe
         r client unblock $cid error ;# try to smoke-out client-related memory leak
         assert_error "*unblocked*" {$rd read}
     }
