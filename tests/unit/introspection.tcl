start_server {tags {"introspection"}} {
    test {CLIENT LIST} {
        r client list
    } {*addr=*:* fd=* age=* idle=* flags=N db=9 sub=0 psub=0 multi=-1 qbuf=26 qbuf-free=* obl=0 oll=0 omem=0 events=r cmd=client*}

    test {MONITOR can log executed commands} {
        set rd [redis_deferring_client]
        $rd monitor
        assert_match {*OK*} [$rd read]
        r set foo bar
        r get foo
        list [$rd read] [$rd read]
    } {*"set" "foo"*"get" "foo"*}

    test {MONITOR can log commands issued by the scripting engine} {
        set rd [redis_deferring_client]
        $rd monitor
        $rd read ;# Discard the OK
        r eval {redis.call('set',KEYS[1],ARGV[1])} 1 foo bar
        assert_match {*eval*} [$rd read]
        assert_match {*lua*"set"*"foo"*"bar"*} [$rd read]
    }

    test {CLIENT GETNAME should return NIL if name is not assigned} {
        r client getname
    } {}

    test {CLIENT LIST shows empty fields for unassigned names} {
        r client list
    } {*name= *}

    test {CLIENT SETNAME does not accept spaces} {
        catch {r client setname "foo bar"} e
        set e
    } {ERR*}

    test {CLIENT SETNAME can assign a name to this connection} {
        assert_equal [r client setname myname] {OK}
        r client list
    } {*name=myname*}

    test {CLIENT SETNAME can change the name of an existing connection} {
        assert_equal [r client setname someothername] {OK}
        r client list
    } {*name=someothername*}

    test {After CLIENT SETNAME, connection can still be closed} {
        set rd [redis_deferring_client]
        $rd client setname foobar
        assert_equal [$rd read] "OK"
        assert_match {*foobar*} [r client list]
        $rd close
        # Now the client should no longer be listed
        wait_for_condition 50 100 {
            [string match {*foobar*} [r client list]] == 0
        } else {
            fail "Client still listed in CLIENT LIST after SETNAME."
        }
    }

    test {CONFIG sanity} {
        # Do CONFIG GET, CONFIG SET and then CONFIG GET again
        # Skip immutable configs, one with no get, and other complicated configs
        set skip_configs {
            rdbchecksum
            daemonize
            io-threads-do-reads
            tcp-backlog
            always-show-logo
            syslog-enabled
            cluster-enabled
            aclfile
            unixsocket
            pidfile
            syslog-ident
            appendfilename
            supervised
            syslog-facility
            databases
            port
            io-threads
            tls-port
            tls-prefer-server-ciphers
            tls-cert-file
            tls-key-file
            tls-dh-params-file
            tls-ca-cert-file
            tls-ca-cert-dir
            tls-protocols
            tls-ciphers
            tls-ciphersuites
            logfile
            unixsocketperm
            slaveof
            bind
            requirepass
<<<<<<< HEAD
            dram-pmem-ratio
            memory-alloc-policy
            initial-dynamic-threshold
            dynamic-threshold-min
            dynamic-threshold-max
            memory-ratio-check-period
            hashtable-on-dram
=======
            server_cpulist
            bio_cpulist
            aof_rewrite_cpulist
            bgsave_cpulist
>>>>>>> 51efb7fe
        }

        set configs {}
        foreach {k v} [r config get *] {
            if {[lsearch $skip_configs $k] != -1} {
                continue
            }
            dict set configs $k $v
            # try to set the config to the same value it already has
            r config set $k $v
        }

        set newconfigs {}
        foreach {k v} [r config get *] {
            if {[lsearch $skip_configs $k] != -1} {
                continue
            }
            dict set newconfigs $k $v
        }

        dict for {k v} $configs {
            set vv [dict get $newconfigs $k]
            if {$v != $vv} {
                fail "config $k mismatch, expecting $v but got $vv"
            }

        }
    }
}<|MERGE_RESOLUTION|>--- conflicted
+++ resolved
@@ -94,7 +94,10 @@
             slaveof
             bind
             requirepass
-<<<<<<< HEAD
+            server_cpulist
+            bio_cpulist
+            aof_rewrite_cpulist
+            bgsave_cpulist
             dram-pmem-ratio
             memory-alloc-policy
             initial-dynamic-threshold
@@ -102,12 +105,6 @@
             dynamic-threshold-max
             memory-ratio-check-period
             hashtable-on-dram
-=======
-            server_cpulist
-            bio_cpulist
-            aof_rewrite_cpulist
-            bgsave_cpulist
->>>>>>> 51efb7fe
         }
 
         set configs {}
