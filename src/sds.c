--- conflicted
+++ resolved
@@ -99,13 +99,9 @@
     int hdrlen = sdsHdrSize(type);
     unsigned char *fp; /* flags pointer. */
 
-<<<<<<< HEAD
     sh = (on_dram == SDS_DRAM_VARIANT) ? s_dram_malloc(hdrlen+initlen+1)
                                        : s_malloc(hdrlen+initlen+1);
-=======
-    sh = s_malloc(hdrlen+initlen+1);
     if (sh == NULL) return NULL;
->>>>>>> 51efb7fe
     if (init==SDS_NOINIT)
         init = NULL;
     else if (!init)
