/* tracking.c - Client side caching: keys tracking and invalidation
 *
 * Copyright (c) 2019, Salvatore Sanfilippo <antirez at gmail dot com>
 * All rights reserved.
 *
 * Redistribution and use in source and binary forms, with or without
 * modification, are permitted provided that the following conditions are met:
 *
 *   * Redistributions of source code must retain the above copyright notice,
 *     this list of conditions and the following disclaimer.
 *   * Redistributions in binary form must reproduce the above copyright
 *     notice, this list of conditions and the following disclaimer in the
 *     documentation and/or other materials provided with the distribution.
 *   * Neither the name of Redis nor the names of its contributors may be used
 *     to endorse or promote products derived from this software without
 *     specific prior written permission.
 *
 * THIS SOFTWARE IS PROVIDED BY THE COPYRIGHT HOLDERS AND CONTRIBUTORS "AS IS"
 * AND ANY EXPRESS OR IMPLIED WARRANTIES, INCLUDING, BUT NOT LIMITED TO, THE
 * IMPLIED WARRANTIES OF MERCHANTABILITY AND FITNESS FOR A PARTICULAR PURPOSE
 * ARE DISCLAIMED. IN NO EVENT SHALL THE COPYRIGHT OWNER OR CONTRIBUTORS BE
 * LIABLE FOR ANY DIRECT, INDIRECT, INCIDENTAL, SPECIAL, EXEMPLARY, OR
 * CONSEQUENTIAL DAMAGES (INCLUDING, BUT NOT LIMITED TO, PROCUREMENT OF
 * SUBSTITUTE GOODS OR SERVICES; LOSS OF USE, DATA, OR PROFITS; OR BUSINESS
 * INTERRUPTION) HOWEVER CAUSED AND ON ANY THEORY OF LIABILITY, WHETHER IN
 * CONTRACT, STRICT LIABILITY, OR TORT (INCLUDING NEGLIGENCE OR OTHERWISE)
 * ARISING IN ANY WAY OUT OF THE USE OF THIS SOFTWARE, EVEN IF ADVISED OF THE
 * POSSIBILITY OF SUCH DAMAGE.
 */

#include "server.h"

/* The tracking table is constituted by a radix tree of keys, each pointing
 * to a radix tree of client IDs, used to track the clients that may have
 * certain keys in their local, client side, cache.
 *
 * When a client enables tracking with "CLIENT TRACKING on", each key served to
 * the client is remembered in the table mapping the keys to the client IDs.
 * Later, when a key is modified, all the clients that may have local copy
 * of such key will receive an invalidation message.
 *
 * Clients will normally take frequently requested objects in memory, removing
 * them when invalidation messages are received. */
rax *TrackingTable = NULL;
rax *PrefixTable = NULL;
uint64_t TrackingTableTotalItems = 0; /* Total number of IDs stored across
                                         the whole tracking table. This gives
                                         an hint about the total memory we
                                         are using server side for CSC. */
robj *TrackingChannelName;

/* This is the structure that we have as value of the PrefixTable, and
 * represents the list of keys modified, and the list of clients that need
 * to be notified, for a given prefix. */
typedef struct bcastState {
    rax *keys;      /* Keys modified in the current event loop cycle. */
    rax *clients;   /* Clients subscribed to the notification events for this
                       prefix. */
} bcastState;

/* Remove the tracking state from the client 'c'. Note that there is not much
 * to do for us here, if not to decrement the counter of the clients in
 * tracking mode, because we just store the ID of the client in the tracking
 * table, so we'll remove the ID reference in a lazy way. Otherwise when a
 * client with many entries in the table is removed, it would cost a lot of
 * time to do the cleanup. */
void disableTracking(client *c) {
    /* If this client is in broadcasting mode, we need to unsubscribe it
     * from all the prefixes it is registered to. */
    if (c->flags & CLIENT_TRACKING_BCAST) {
        raxIterator ri;
        raxStart(&ri,c->client_tracking_prefixes);
        raxSeek(&ri,"^",NULL,0);
        while(raxNext(&ri)) {
            bcastState *bs = raxFind(PrefixTable,ri.key,ri.key_len);
            serverAssert(bs != raxNotFound);
            raxRemove(bs->clients,(unsigned char*)&c,sizeof(c),NULL);
            /* Was it the last client? Remove the prefix from the
             * table. */
            if (raxSize(bs->clients) == 0) {
                raxFree(bs->clients);
                raxFree(bs->keys);
                zfree(bs);
                raxRemove(PrefixTable,ri.key,ri.key_len,NULL);
            }
        }
        raxStop(&ri);
        raxFree(c->client_tracking_prefixes);
        c->client_tracking_prefixes = NULL;
    }

    /* Clear flags and adjust the count. */
    if (c->flags & CLIENT_TRACKING) {
        server.tracking_clients--;
        c->flags &= ~(CLIENT_TRACKING|CLIENT_TRACKING_BROKEN_REDIR|
                      CLIENT_TRACKING_BCAST|CLIENT_TRACKING_OPTIN|
<<<<<<< HEAD
                      CLIENT_TRACKING_OPTOUT);
=======
                      CLIENT_TRACKING_OPTOUT|CLIENT_TRACKING_CACHING|
                      CLIENT_TRACKING_NOLOOP);
>>>>>>> 51efb7fe
    }
}

/* Set the client 'c' to track the prefix 'prefix'. If the client 'c' is
 * already registered for the specified prefix, no operation is performed. */
void enableBcastTrackingForPrefix(client *c, char *prefix, size_t plen) {
    bcastState *bs = raxFind(PrefixTable,(unsigned char*)prefix,sdslen(prefix));
    /* If this is the first client subscribing to such prefix, create
     * the prefix in the table. */
    if (bs == raxNotFound) {
        bs = zmalloc(sizeof(*bs));
        bs->keys = raxNew();
        bs->clients = raxNew();
        raxInsert(PrefixTable,(unsigned char*)prefix,plen,bs,NULL);
    }
    if (raxTryInsert(bs->clients,(unsigned char*)&c,sizeof(c),NULL,NULL)) {
        if (c->client_tracking_prefixes == NULL)
            c->client_tracking_prefixes = raxNew();
        raxInsert(c->client_tracking_prefixes,
                  (unsigned char*)prefix,plen,NULL,NULL);
    }
}

/* Enable the tracking state for the client 'c', and as a side effect allocates
 * the tracking table if needed. If the 'redirect_to' argument is non zero, the
 * invalidation messages for this client will be sent to the client ID
 * specified by the 'redirect_to' argument. Note that if such client will
 * eventually get freed, we'll send a message to the original client to
 * inform it of the condition. Multiple clients can redirect the invalidation
 * messages to the same client ID. */
void enableTracking(client *c, uint64_t redirect_to, uint64_t options, robj **prefix, size_t numprefix) {
    if (!(c->flags & CLIENT_TRACKING)) server.tracking_clients++;
    c->flags |= CLIENT_TRACKING;
    c->flags &= ~(CLIENT_TRACKING_BROKEN_REDIR|CLIENT_TRACKING_BCAST|
<<<<<<< HEAD
                  CLIENT_TRACKING_OPTIN|CLIENT_TRACKING_OPTOUT);
    c->client_tracking_redirection = redirect_to;
=======
                  CLIENT_TRACKING_OPTIN|CLIENT_TRACKING_OPTOUT|
                  CLIENT_TRACKING_NOLOOP);
    c->client_tracking_redirection = redirect_to;

    /* This may be the first client we ever enable. Crete the tracking
     * table if it does not exist. */
>>>>>>> 51efb7fe
    if (TrackingTable == NULL) {
        TrackingTable = raxNew();
        PrefixTable = raxNew();
        TrackingChannelName = createStringObject("__redis__:invalidate",20);
    }

<<<<<<< HEAD
=======
    /* For broadcasting, set the list of prefixes in the client. */
>>>>>>> 51efb7fe
    if (options & CLIENT_TRACKING_BCAST) {
        c->flags |= CLIENT_TRACKING_BCAST;
        if (numprefix == 0) enableBcastTrackingForPrefix(c,"",0);
        for (size_t j = 0; j < numprefix; j++) {
            sds sdsprefix = prefix[j]->ptr;
            enableBcastTrackingForPrefix(c,sdsprefix,sdslen(sdsprefix));
        }
    }
<<<<<<< HEAD
    c->flags |= options & (CLIENT_TRACKING_OPTIN|CLIENT_TRACKING_OPTOUT);
=======

    /* Set the remaining flags that don't need any special handling. */
    c->flags |= options & (CLIENT_TRACKING_OPTIN|CLIENT_TRACKING_OPTOUT|
                           CLIENT_TRACKING_NOLOOP);
>>>>>>> 51efb7fe
}

/* This function is called after the execution of a readonly command in the
 * case the client 'c' has keys tracking enabled and the tracking is not
 * in BCAST mode. It will populate the tracking invalidation table according
 * to the keys the user fetched, so that Redis will know what are the clients
 * that should receive an invalidation message with certain groups of keys
 * are modified. */
void trackingRememberKeys(client *c) {
    /* Return if we are in optin/out mode and the right CACHING command
     * was/wasn't given in order to modify the default behavior. */
    uint64_t optin = c->flags & CLIENT_TRACKING_OPTIN;
    uint64_t optout = c->flags & CLIENT_TRACKING_OPTOUT;
    uint64_t caching_given = c->flags & CLIENT_TRACKING_CACHING;
    if ((optin && !caching_given) || (optout && caching_given)) return;

    int numkeys;
    int *keys = getKeysFromCommand(c->cmd,c->argv,c->argc,&numkeys);
    if (keys == NULL) return;

    for(int j = 0; j < numkeys; j++) {
        int idx = keys[j];
        sds sdskey = c->argv[idx]->ptr;
        rax *ids = raxFind(TrackingTable,(unsigned char*)sdskey,sdslen(sdskey));
        if (ids == raxNotFound) {
            ids = raxNew();
            int inserted = raxTryInsert(TrackingTable,(unsigned char*)sdskey,
                                        sdslen(sdskey),ids, NULL);
            serverAssert(inserted == 1);
        }
        if (raxTryInsert(ids,(unsigned char*)&c->id,sizeof(c->id),NULL,NULL))
            TrackingTableTotalItems++;
    }
    getKeysFreeResult(keys);
}

/* Given a key name, this function sends an invalidation message in the
 * proper channel (depending on RESP version: PubSub or Push message) and
 * to the proper client (in case fo redirection), in the context of the
 * client 'c' with tracking enabled.
 *
 * In case the 'proto' argument is non zero, the function will assume that
 * 'keyname' points to a buffer of 'keylen' bytes already expressed in the
 * form of Redis RESP protocol, representing an array of keys to send
 * to the client as value of the invalidation. This is used in BCAST mode
 * in order to optimized the implementation to use less CPU time. */
void sendTrackingMessage(client *c, char *keyname, size_t keylen, int proto) {
    int using_redirection = 0;
    if (c->client_tracking_redirection) {
        client *redir = lookupClientByID(c->client_tracking_redirection);
        if (!redir) {
            c->flags |= CLIENT_TRACKING_BROKEN_REDIR;
            /* We need to signal to the original connection that we
             * are unable to send invalidation messages to the redirected
             * connection, because the client no longer exist. */
            if (c->resp > 2) {
                addReplyPushLen(c,3);
                addReplyBulkCBuffer(c,"tracking-redir-broken",21);
                addReplyLongLong(c,c->client_tracking_redirection);
            }
            return;
        }
        c = redir;
        using_redirection = 1;
    }

    /* Only send such info for clients in RESP version 3 or more. However
     * if redirection is active, and the connection we redirect to is
     * in Pub/Sub mode, we can support the feature with RESP 2 as well,
     * by sending Pub/Sub messages in the __redis__:invalidate channel. */
    if (c->resp > 2) {
        addReplyPushLen(c,2);
        addReplyBulkCBuffer(c,"invalidate",10);
    } else if (using_redirection && c->flags & CLIENT_PUBSUB) {
        /* We use a static object to speedup things, however we assume
         * that addReplyPubsubMessage() will not take a reference. */
        addReplyPubsubMessage(c,TrackingChannelName,NULL);
    } else {
        /* If are here, the client is not using RESP3, nor is
         * redirecting to another client. We can't send anything to
         * it since RESP2 does not support push messages in the same
         * connection. */
        return;
<<<<<<< HEAD
=======
    }

    /* Send the "value" part, which is the array of keys. */
    if (proto) {
        addReplyProto(c,keyname,keylen);
    } else {
        addReplyArrayLen(c,1);
        addReplyBulkCBuffer(c,keyname,keylen);
>>>>>>> 51efb7fe
    }

<<<<<<< HEAD
    /* Send the "value" part, which is the array of keys. */
    if (proto) {
        addReplyProto(c,keyname,keylen);
    } else {
        addReplyArrayLen(c,1);
        addReplyBulkCBuffer(c,keyname,keylen);
    }
}
=======
/* This function is called when a key is modified in Redis and in the case
 * we have at least one client with the BCAST mode enabled.
 * Its goal is to set the key in the right broadcast state if the key
 * matches one or more prefixes in the prefix table. Later when we
 * return to the event loop, we'll send invalidation messages to the
 * clients subscribed to each prefix. */
void trackingRememberKeyToBroadcast(client *c, char *keyname, size_t keylen) {
    raxIterator ri;
    raxStart(&ri,PrefixTable);
    raxSeek(&ri,"^",NULL,0);
    while(raxNext(&ri)) {
        if (ri.key_len > keylen) continue;
        if (ri.key_len != 0 && memcmp(ri.key,keyname,ri.key_len) != 0)
            continue;
        bcastState *bs = ri.data;
        /* We insert the client pointer as associated value in the radix
         * tree. This way we know who was the client that did the last
         * change to the key, and can avoid sending the notification in the
         * case the client is in NOLOOP mode. */
        raxTryInsert(bs->keys,(unsigned char*)keyname,keylen,c,NULL);
    }
    raxStop(&ri);
}

/* This function is called from signalModifiedKey() or other places in Redis
 * when a key changes value. In the context of keys tracking, our task here is
 * to send a notification to every client that may have keys about such caching
 * slot.
 *
 * Note that 'c' may be NULL in case the operation was performed outside the
 * context of a client modifying the database (for instance when we delete a
 * key because of expire).
 *
 * The last argument 'bcast' tells the function if it should also schedule
 * the key for broadcasting to clients in BCAST mode. This is the case when
 * the function is called from the Redis core once a key is modified, however
 * we also call the function in order to evict keys in the key table in case
 * of memory pressure: in that case the key didn't really change, so we want
 * just to notify the clients that are in the table for this key, that would
 * otherwise miss the fact we are no longer tracking the key for them. */
void trackingInvalidateKeyRaw(client *c, char *key, size_t keylen, int bcast) {
    if (TrackingTable == NULL) return;

    if (bcast && raxSize(PrefixTable) > 0)
        trackingRememberKeyToBroadcast(c,key,keylen);

    rax *ids = raxFind(TrackingTable,(unsigned char*)key,keylen);
    if (ids == raxNotFound) return;
>>>>>>> 51efb7fe

/* This function is called when a key is modified in Redis and in the case
 * we have at least one client with the BCAST mode enabled.
 * Its goal is to set the key in the right broadcast state if the key
 * matches one or more prefixes in the prefix table. Later when we
 * return to the event loop, we'll send invalidation messages to the
 * clients subscribed to each prefix. */
void trackingRememberKeyToBroadcast(char *keyname, size_t keylen) {
    raxIterator ri;
<<<<<<< HEAD
    raxStart(&ri,PrefixTable);
    raxSeek(&ri,"^",NULL,0);
    while(raxNext(&ri)) {
        if (ri.key_len > keylen) continue;
        if (ri.key_len != 0 && memcmp(ri.key,keyname,ri.key_len) != 0)
            continue;
        bcastState *bs = ri.data;
        raxTryInsert(bs->keys,(unsigned char*)keyname,keylen,NULL,NULL);
    }
    raxStop(&ri);
}

/* This function is called from signalModifiedKey() or other places in Redis
 * when a key changes value. In the context of keys tracking, our task here is
 * to send a notification to every client that may have keys about such caching
 * slot. */
void trackingInvalidateKey(robj *keyobj) {
    if (TrackingTable == NULL) return;
    sds sdskey = keyobj->ptr;

    if (raxSize(PrefixTable) > 0)
        trackingRememberKeyToBroadcast(sdskey,sdslen(sdskey));

    rax *ids = raxFind(TrackingTable,(unsigned char*)sdskey,sdslen(sdskey));
    if (ids == raxNotFound) return;;

    raxIterator ri;
    raxStart(&ri,ids);
    raxSeek(&ri,"^",NULL,0);
    while(raxNext(&ri)) {
        uint64_t id;
        memcpy(&id,ri.key,sizeof(id));
        client *c = lookupClientByID(id);
        /* Note that if the client is in BCAST mode, we don't want to
         * send invalidation messages that were pending in the case
         * previously the client was not in BCAST mode. This can happen if
         * TRACKING is enabled normally, and then the client switches to
         * BCAST mode. */
        if (c == NULL ||
            !(c->flags & CLIENT_TRACKING)||
            c->flags & CLIENT_TRACKING_BCAST)
        {
            continue;
        }
        sendTrackingMessage(c,sdskey,sdslen(sdskey),0);
    }
    raxStop(&ri);

    /* Free the tracking table: we'll create the radix tree and populate it
     * again if more keys will be modified in this caching slot. */
    TrackingTableTotalItems -= raxSize(ids);
    raxFree(ids);
    raxRemove(TrackingTable,(unsigned char*)sdskey,sdslen(sdskey),NULL);
=======
    raxStart(&ri,ids);
    raxSeek(&ri,"^",NULL,0);
    while(raxNext(&ri)) {
        uint64_t id;
        memcpy(&id,ri.key,sizeof(id));
        client *target = lookupClientByID(id);
        /* Note that if the client is in BCAST mode, we don't want to
         * send invalidation messages that were pending in the case
         * previously the client was not in BCAST mode. This can happen if
         * TRACKING is enabled normally, and then the client switches to
         * BCAST mode. */
        if (target == NULL ||
            !(target->flags & CLIENT_TRACKING)||
            target->flags & CLIENT_TRACKING_BCAST)
        {
            continue;
        }

        /* If the client enabled the NOLOOP mode, don't send notifications
         * about keys changed by the client itself. */
        if (target->flags & CLIENT_TRACKING_NOLOOP &&
            target == c)
        {
            continue;
        }

        sendTrackingMessage(target,key,keylen,0);
    }
    raxStop(&ri);

    /* Free the tracking table: we'll create the radix tree and populate it
     * again if more keys will be modified in this caching slot. */
    TrackingTableTotalItems -= raxSize(ids);
    raxFree(ids);
    raxRemove(TrackingTable,(unsigned char*)key,keylen,NULL);
}

/* Wrapper (the one actually called across the core) to pass the key
 * as object. */
void trackingInvalidateKey(client *c, robj *keyobj) {
    trackingInvalidateKeyRaw(c,keyobj->ptr,sdslen(keyobj->ptr),1);
>>>>>>> 51efb7fe
}

/* This function is called when one or all the Redis databases are flushed
 * (dbid == -1 in case of FLUSHALL). Caching keys are not specific for
 * each DB but are global: currently what we do is send a special
 * notification to clients with tracking enabled, invalidating the caching
 * key "", which means, "all the keys", in order to avoid flooding clients
 * with many invalidation messages for all the keys they may hold.
 */
void freeTrackingRadixTree(void *rt) {
    raxFree(rt);
}

void trackingInvalidateKeysOnFlush(int dbid) {
    if (server.tracking_clients) {
        listNode *ln;
        listIter li;
        listRewind(server.clients,&li);
        while ((ln = listNext(&li)) != NULL) {
            client *c = listNodeValue(ln);
            if (c->flags & CLIENT_TRACKING) {
                sendTrackingMessage(c,"",1,0);
            }
        }
    }

    /* In case of FLUSHALL, reclaim all the memory used by tracking. */
    if (dbid == -1 && TrackingTable) {
        raxFreeWithCallback(TrackingTable,freeTrackingRadixTree);
        TrackingTable = raxNew();
        TrackingTableTotalItems = 0;
    }
}

/* Tracking forces Redis to remember information about which client may have
 * certain keys. In workloads where there are a lot of reads, but keys are
 * hardly modified, the amount of information we have to remember server side
 * could be a lot, with the number of keys being totally not bound.
 *
 * So Redis allows the user to configure a maximum number of keys for the
 * invalidation table. This function makes sure that we don't go over the
 * specified fill rate: if we are over, we can just evict informations about
 * a random key, and send invalidation messages to clients like if the key was
 * modified. */
void trackingLimitUsedSlots(void) {
    static unsigned int timeout_counter = 0;
    if (TrackingTable == NULL) return;
    if (server.tracking_table_max_keys == 0) return; /* No limits set. */
    size_t max_keys = server.tracking_table_max_keys;
    if (raxSize(TrackingTable) <= max_keys) {
        timeout_counter = 0;
        return; /* Limit not reached. */
    }

    /* We have to invalidate a few keys to reach the limit again. The effort
     * we do here is proportional to the number of times we entered this
     * function and found that we are still over the limit. */
    int effort = 100 * (timeout_counter+1);

    /* We just remove one key after another by using a random walk. */
    raxIterator ri;
    raxStart(&ri,TrackingTable);
    while(effort > 0) {
        effort--;
        raxSeek(&ri,"^",NULL,0);
        raxRandomWalk(&ri,0);
<<<<<<< HEAD
        rax *ids = ri.data;
        TrackingTableTotalItems -= raxSize(ids);
        raxFree(ids);
        raxRemove(TrackingTable,ri.key,ri.key_len,NULL);
=======
        if (raxEOF(&ri)) break;
        trackingInvalidateKeyRaw(NULL,(char*)ri.key,ri.key_len,0);
>>>>>>> 51efb7fe
        if (raxSize(TrackingTable) <= max_keys) {
            timeout_counter = 0;
            raxStop(&ri);
            return; /* Return ASAP: we are again under the limit. */
        }
<<<<<<< HEAD
    }

    /* If we reach this point, we were not able to go under the configured
     * limit using the maximum effort we had for this run. */
    raxStop(&ri);
    timeout_counter++;
=======
    }

    /* If we reach this point, we were not able to go under the configured
     * limit using the maximum effort we had for this run. */
    raxStop(&ri);
    timeout_counter++;
}

/* Generate Redis protocol for an array containing all the key names
 * in the 'keys' radix tree. If the client is not NULL, the list will not
 * include keys that were modified the last time by this client, in order
 * to implement the NOLOOP option.
 *
 * If the resultin array would be empty, NULL is returned instead. */
sds trackingBuildBroadcastReply(client *c, rax *keys) {
    raxIterator ri;
    uint64_t count;

    if (c == NULL) {
        count = raxSize(keys);
    } else {
        count = 0;
        raxStart(&ri,keys);
        raxSeek(&ri,"^",NULL,0);
        while(raxNext(&ri)) {
            if (ri.data != c) count++;
        }
        raxStop(&ri);

        if (count == 0) return NULL;
    }

    /* Create the array reply with the list of keys once, then send
    * it to all the clients subscribed to this prefix. */
    char buf[32];
    size_t len = ll2string(buf,sizeof(buf),count);
    sds proto = sdsempty();
    proto = sdsMakeRoomFor(proto,count*15);
    proto = sdscatlen(proto,"*",1);
    proto = sdscatlen(proto,buf,len);
    proto = sdscatlen(proto,"\r\n",2);
    raxStart(&ri,keys);
    raxSeek(&ri,"^",NULL,0);
    while(raxNext(&ri)) {
        if (c && ri.data == c) continue;
        len = ll2string(buf,sizeof(buf),ri.key_len);
        proto = sdscatlen(proto,"$",1);
        proto = sdscatlen(proto,buf,len);
        proto = sdscatlen(proto,"\r\n",2);
        proto = sdscatlen(proto,ri.key,ri.key_len);
        proto = sdscatlen(proto,"\r\n",2);
    }
    raxStop(&ri);
    return proto;
}

/* This function will run the prefixes of clients in BCAST mode and
 * keys that were modified about each prefix, and will send the
 * notifications to each client in each prefix. */
void trackingBroadcastInvalidationMessages(void) {
    raxIterator ri, ri2;

    /* Return ASAP if there is nothing to do here. */
    if (TrackingTable == NULL || !server.tracking_clients) return;

    raxStart(&ri,PrefixTable);
    raxSeek(&ri,"^",NULL,0);

    /* For each prefix... */
    while(raxNext(&ri)) {
        bcastState *bs = ri.data;

        if (raxSize(bs->keys)) {
            /* Generate the common protocol for all the clients that are
             * not using the NOLOOP option. */
            sds proto = trackingBuildBroadcastReply(NULL,bs->keys);

            /* Send this array of keys to every client in the list. */
            raxStart(&ri2,bs->clients);
            raxSeek(&ri2,"^",NULL,0);
            while(raxNext(&ri2)) {
                client *c;
                memcpy(&c,ri2.key,sizeof(c));
                if (c->flags & CLIENT_TRACKING_NOLOOP) {
                    /* This client may have certain keys excluded. */
                    sds adhoc = trackingBuildBroadcastReply(c,bs->keys);
                    if (adhoc) {
                        sendTrackingMessage(c,adhoc,sdslen(adhoc),1);
                        sdsfree(adhoc);
                    }
                } else {
                    sendTrackingMessage(c,proto,sdslen(proto),1);
                }
            }
            raxStop(&ri2);

            /* Clean up: we can remove everything from this state, because we
             * want to only track the new keys that will be accumulated starting
             * from now. */
            sdsfree(proto);
        }
        raxFree(bs->keys);
        bs->keys = raxNew();
    }
    raxStop(&ri);
>>>>>>> 51efb7fe
}

/* This function will run the prefixes of clients in BCAST mode and
 * keys that were modified about each prefix, and will send the
 * notifications to each client in each prefix. */
void trackingBroadcastInvalidationMessages(void) {
    raxIterator ri, ri2;

    /* Return ASAP if there is nothing to do here. */
    if (TrackingTable == NULL || !server.tracking_clients) return;

    raxStart(&ri,PrefixTable);
    raxSeek(&ri,"^",NULL,0);
    while(raxNext(&ri)) {
        bcastState *bs = ri.data;
        if (raxSize(bs->keys)) {
            /* Create the array reply with the list of keys once, then send
            * it to all the clients subscribed to this prefix. */
            char buf[32];
            size_t len = ll2string(buf,sizeof(buf),raxSize(bs->keys));
            sds proto = sdsempty();
            proto = sdsMakeRoomFor(proto,raxSize(bs->keys)*15);
            proto = sdscatlen(proto,"*",1);
            proto = sdscatlen(proto,buf,len);
            proto = sdscatlen(proto,"\r\n",2);
            raxStart(&ri2,bs->keys);
            raxSeek(&ri2,"^",NULL,0);
            while(raxNext(&ri2)) {
                len = ll2string(buf,sizeof(buf),ri2.key_len);
                proto = sdscatlen(proto,"$",1);
                proto = sdscatlen(proto,buf,len);
                proto = sdscatlen(proto,"\r\n",2);
                proto = sdscatlen(proto,ri2.key,ri2.key_len);
                proto = sdscatlen(proto,"\r\n",2);
            }
            raxStop(&ri2);

            /* Send this array of keys to every client in the list. */
            raxStart(&ri2,bs->clients);
            raxSeek(&ri2,"^",NULL,0);
            while(raxNext(&ri2)) {
                client *c;
                memcpy(&c,ri2.key,sizeof(c));
                sendTrackingMessage(c,proto,sdslen(proto),1);
            }
            raxStop(&ri2);

            /* Clean up: we can remove everything from this state, because we
             * want to only track the new keys that will be accumulated starting
             * from now. */
            sdsfree(proto);
        }
        raxFree(bs->keys);
        bs->keys = raxNew();
    }
    raxStop(&ri);
}

/* This is just used in order to access the amount of used slots in the
 * tracking table. */
uint64_t trackingGetTotalItems(void) {
    return TrackingTableTotalItems;
}

uint64_t trackingGetTotalKeys(void) {
    if (TrackingTable == NULL) return 0;
    return raxSize(TrackingTable);
<<<<<<< HEAD
=======
}

uint64_t trackingGetTotalPrefixes(void) {
    if (PrefixTable == NULL) return 0;
    return raxSize(PrefixTable);
>>>>>>> 51efb7fe
}<|MERGE_RESOLUTION|>--- conflicted
+++ resolved
@@ -94,12 +94,8 @@
         server.tracking_clients--;
         c->flags &= ~(CLIENT_TRACKING|CLIENT_TRACKING_BROKEN_REDIR|
                       CLIENT_TRACKING_BCAST|CLIENT_TRACKING_OPTIN|
-<<<<<<< HEAD
-                      CLIENT_TRACKING_OPTOUT);
-=======
                       CLIENT_TRACKING_OPTOUT|CLIENT_TRACKING_CACHING|
                       CLIENT_TRACKING_NOLOOP);
->>>>>>> 51efb7fe
     }
 }
 
@@ -134,27 +130,19 @@
     if (!(c->flags & CLIENT_TRACKING)) server.tracking_clients++;
     c->flags |= CLIENT_TRACKING;
     c->flags &= ~(CLIENT_TRACKING_BROKEN_REDIR|CLIENT_TRACKING_BCAST|
-<<<<<<< HEAD
-                  CLIENT_TRACKING_OPTIN|CLIENT_TRACKING_OPTOUT);
-    c->client_tracking_redirection = redirect_to;
-=======
                   CLIENT_TRACKING_OPTIN|CLIENT_TRACKING_OPTOUT|
                   CLIENT_TRACKING_NOLOOP);
     c->client_tracking_redirection = redirect_to;
 
     /* This may be the first client we ever enable. Crete the tracking
      * table if it does not exist. */
->>>>>>> 51efb7fe
     if (TrackingTable == NULL) {
         TrackingTable = raxNew();
         PrefixTable = raxNew();
         TrackingChannelName = createStringObject("__redis__:invalidate",20);
     }
 
-<<<<<<< HEAD
-=======
     /* For broadcasting, set the list of prefixes in the client. */
->>>>>>> 51efb7fe
     if (options & CLIENT_TRACKING_BCAST) {
         c->flags |= CLIENT_TRACKING_BCAST;
         if (numprefix == 0) enableBcastTrackingForPrefix(c,"",0);
@@ -163,14 +151,10 @@
             enableBcastTrackingForPrefix(c,sdsprefix,sdslen(sdsprefix));
         }
     }
-<<<<<<< HEAD
-    c->flags |= options & (CLIENT_TRACKING_OPTIN|CLIENT_TRACKING_OPTOUT);
-=======
 
     /* Set the remaining flags that don't need any special handling. */
     c->flags |= options & (CLIENT_TRACKING_OPTIN|CLIENT_TRACKING_OPTOUT|
                            CLIENT_TRACKING_NOLOOP);
->>>>>>> 51efb7fe
 }
 
 /* This function is called after the execution of a readonly command in the
@@ -254,8 +238,6 @@
          * it since RESP2 does not support push messages in the same
          * connection. */
         return;
-<<<<<<< HEAD
-=======
     }
 
     /* Send the "value" part, which is the array of keys. */
@@ -264,19 +246,9 @@
     } else {
         addReplyArrayLen(c,1);
         addReplyBulkCBuffer(c,keyname,keylen);
->>>>>>> 51efb7fe
-    }
-
-<<<<<<< HEAD
-    /* Send the "value" part, which is the array of keys. */
-    if (proto) {
-        addReplyProto(c,keyname,keylen);
-    } else {
-        addReplyArrayLen(c,1);
-        addReplyBulkCBuffer(c,keyname,keylen);
-    }
-}
-=======
+    }
+}
+
 /* This function is called when a key is modified in Redis and in the case
  * we have at least one client with the BCAST mode enabled.
  * Its goal is to set the key in the right broadcast state if the key
@@ -325,71 +297,8 @@
 
     rax *ids = raxFind(TrackingTable,(unsigned char*)key,keylen);
     if (ids == raxNotFound) return;
->>>>>>> 51efb7fe
-
-/* This function is called when a key is modified in Redis and in the case
- * we have at least one client with the BCAST mode enabled.
- * Its goal is to set the key in the right broadcast state if the key
- * matches one or more prefixes in the prefix table. Later when we
- * return to the event loop, we'll send invalidation messages to the
- * clients subscribed to each prefix. */
-void trackingRememberKeyToBroadcast(char *keyname, size_t keylen) {
+
     raxIterator ri;
-<<<<<<< HEAD
-    raxStart(&ri,PrefixTable);
-    raxSeek(&ri,"^",NULL,0);
-    while(raxNext(&ri)) {
-        if (ri.key_len > keylen) continue;
-        if (ri.key_len != 0 && memcmp(ri.key,keyname,ri.key_len) != 0)
-            continue;
-        bcastState *bs = ri.data;
-        raxTryInsert(bs->keys,(unsigned char*)keyname,keylen,NULL,NULL);
-    }
-    raxStop(&ri);
-}
-
-/* This function is called from signalModifiedKey() or other places in Redis
- * when a key changes value. In the context of keys tracking, our task here is
- * to send a notification to every client that may have keys about such caching
- * slot. */
-void trackingInvalidateKey(robj *keyobj) {
-    if (TrackingTable == NULL) return;
-    sds sdskey = keyobj->ptr;
-
-    if (raxSize(PrefixTable) > 0)
-        trackingRememberKeyToBroadcast(sdskey,sdslen(sdskey));
-
-    rax *ids = raxFind(TrackingTable,(unsigned char*)sdskey,sdslen(sdskey));
-    if (ids == raxNotFound) return;;
-
-    raxIterator ri;
-    raxStart(&ri,ids);
-    raxSeek(&ri,"^",NULL,0);
-    while(raxNext(&ri)) {
-        uint64_t id;
-        memcpy(&id,ri.key,sizeof(id));
-        client *c = lookupClientByID(id);
-        /* Note that if the client is in BCAST mode, we don't want to
-         * send invalidation messages that were pending in the case
-         * previously the client was not in BCAST mode. This can happen if
-         * TRACKING is enabled normally, and then the client switches to
-         * BCAST mode. */
-        if (c == NULL ||
-            !(c->flags & CLIENT_TRACKING)||
-            c->flags & CLIENT_TRACKING_BCAST)
-        {
-            continue;
-        }
-        sendTrackingMessage(c,sdskey,sdslen(sdskey),0);
-    }
-    raxStop(&ri);
-
-    /* Free the tracking table: we'll create the radix tree and populate it
-     * again if more keys will be modified in this caching slot. */
-    TrackingTableTotalItems -= raxSize(ids);
-    raxFree(ids);
-    raxRemove(TrackingTable,(unsigned char*)sdskey,sdslen(sdskey),NULL);
-=======
     raxStart(&ri,ids);
     raxSeek(&ri,"^",NULL,0);
     while(raxNext(&ri)) {
@@ -431,7 +340,6 @@
  * as object. */
 void trackingInvalidateKey(client *c, robj *keyobj) {
     trackingInvalidateKeyRaw(c,keyobj->ptr,sdslen(keyobj->ptr),1);
->>>>>>> 51efb7fe
 }
 
 /* This function is called when one or all the Redis databases are flushed
@@ -498,28 +406,13 @@
         effort--;
         raxSeek(&ri,"^",NULL,0);
         raxRandomWalk(&ri,0);
-<<<<<<< HEAD
-        rax *ids = ri.data;
-        TrackingTableTotalItems -= raxSize(ids);
-        raxFree(ids);
-        raxRemove(TrackingTable,ri.key,ri.key_len,NULL);
-=======
         if (raxEOF(&ri)) break;
         trackingInvalidateKeyRaw(NULL,(char*)ri.key,ri.key_len,0);
->>>>>>> 51efb7fe
         if (raxSize(TrackingTable) <= max_keys) {
             timeout_counter = 0;
             raxStop(&ri);
             return; /* Return ASAP: we are again under the limit. */
         }
-<<<<<<< HEAD
-    }
-
-    /* If we reach this point, we were not able to go under the configured
-     * limit using the maximum effort we had for this run. */
-    raxStop(&ri);
-    timeout_counter++;
-=======
     }
 
     /* If we reach this point, we were not able to go under the configured
@@ -625,63 +518,6 @@
         bs->keys = raxNew();
     }
     raxStop(&ri);
->>>>>>> 51efb7fe
-}
-
-/* This function will run the prefixes of clients in BCAST mode and
- * keys that were modified about each prefix, and will send the
- * notifications to each client in each prefix. */
-void trackingBroadcastInvalidationMessages(void) {
-    raxIterator ri, ri2;
-
-    /* Return ASAP if there is nothing to do here. */
-    if (TrackingTable == NULL || !server.tracking_clients) return;
-
-    raxStart(&ri,PrefixTable);
-    raxSeek(&ri,"^",NULL,0);
-    while(raxNext(&ri)) {
-        bcastState *bs = ri.data;
-        if (raxSize(bs->keys)) {
-            /* Create the array reply with the list of keys once, then send
-            * it to all the clients subscribed to this prefix. */
-            char buf[32];
-            size_t len = ll2string(buf,sizeof(buf),raxSize(bs->keys));
-            sds proto = sdsempty();
-            proto = sdsMakeRoomFor(proto,raxSize(bs->keys)*15);
-            proto = sdscatlen(proto,"*",1);
-            proto = sdscatlen(proto,buf,len);
-            proto = sdscatlen(proto,"\r\n",2);
-            raxStart(&ri2,bs->keys);
-            raxSeek(&ri2,"^",NULL,0);
-            while(raxNext(&ri2)) {
-                len = ll2string(buf,sizeof(buf),ri2.key_len);
-                proto = sdscatlen(proto,"$",1);
-                proto = sdscatlen(proto,buf,len);
-                proto = sdscatlen(proto,"\r\n",2);
-                proto = sdscatlen(proto,ri2.key,ri2.key_len);
-                proto = sdscatlen(proto,"\r\n",2);
-            }
-            raxStop(&ri2);
-
-            /* Send this array of keys to every client in the list. */
-            raxStart(&ri2,bs->clients);
-            raxSeek(&ri2,"^",NULL,0);
-            while(raxNext(&ri2)) {
-                client *c;
-                memcpy(&c,ri2.key,sizeof(c));
-                sendTrackingMessage(c,proto,sdslen(proto),1);
-            }
-            raxStop(&ri2);
-
-            /* Clean up: we can remove everything from this state, because we
-             * want to only track the new keys that will be accumulated starting
-             * from now. */
-            sdsfree(proto);
-        }
-        raxFree(bs->keys);
-        bs->keys = raxNew();
-    }
-    raxStop(&ri);
 }
 
 /* This is just used in order to access the amount of used slots in the
@@ -693,12 +529,9 @@
 uint64_t trackingGetTotalKeys(void) {
     if (TrackingTable == NULL) return 0;
     return raxSize(TrackingTable);
-<<<<<<< HEAD
-=======
 }
 
 uint64_t trackingGetTotalPrefixes(void) {
     if (PrefixTable == NULL) return 0;
     return raxSize(PrefixTable);
->>>>>>> 51efb7fe
 }