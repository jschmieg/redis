--- conflicted
+++ resolved
@@ -997,32 +997,6 @@
     mh->repl_backlog = mem;
     mem_total += mem;
 
-<<<<<<< HEAD
-    mem = 0;
-    if (listLength(server.clients)) {
-        listIter li;
-        listNode *ln;
-        size_t mem_normal = 0, mem_slaves = 0;
-
-        listRewind(server.clients,&li);
-        while((ln = listNext(&li))) {
-            size_t mem_curr = 0;
-            client *c = listNodeValue(ln);
-            int type = getClientType(c);
-            mem_curr += getClientOutputBufferMemoryUsage(c);
-            mem_curr += sdsAllocSize(c->querybuf);
-            mem_curr += sizeof(client);
-            if (type == CLIENT_TYPE_SLAVE)
-                mem_slaves += mem_curr;
-            else
-                mem_normal += mem_curr;
-        }
-        mh->clients_slaves = mem_slaves;
-        mh->clients_normal = mem_normal;
-        mem = mem_slaves + mem_normal;
-    }
-    mem_total+=mem;
-=======
     /* Computing the memory used by the clients would be O(N) if done
      * here online. We use our values computed incrementally by
      * clientsCronTrackClientsMemUsage(). */
@@ -1032,7 +1006,6 @@
                          server.stat_clients_type_memory[CLIENT_TYPE_NORMAL];
     mem_total += mh->clients_slaves;
     mem_total += mh->clients_normal;
->>>>>>> 51efb7fe
 
     mem = 0;
     if (server.aof_state != AOF_OFF) {
