--- conflicted
+++ resolved
@@ -1826,12 +1826,6 @@
         }
         dictReleaseIterator(di);
         setDeferredArrayLen(c,dl,arraylen);
-<<<<<<< HEAD
-    } else if (!strcasecmp(sub,"genpass") && c->argc == 2) {
-        char pass[32]; /* 128 bits of actual pseudo random data. */
-        getRandomHexChars(pass,sizeof(pass));
-        addReplyBulkCBuffer(c,pass,sizeof(pass));
-=======
     } else if (!strcasecmp(sub,"genpass") && (c->argc == 2 || c->argc == 3)) {
         #define GENPASS_MAX_BITS 4096
         char pass[GENPASS_MAX_BITS/8*2]; /* Hex representation. */
@@ -1851,18 +1845,12 @@
         long chars = (bits+3)/4; /* Round to number of characters to emit. */
         getRandomHexChars(pass,chars);
         addReplyBulkCBuffer(c,pass,chars);
->>>>>>> 51efb7fe
     } else if (!strcasecmp(sub,"log") && (c->argc == 2 || c->argc ==3)) {
         long count = 10; /* Number of entries to emit by default. */
 
         /* Parse the only argument that LOG may have: it could be either
-<<<<<<< HEAD
-         * the number of entires the user wants to display, or alternatively
-         * the "RESET" command in order to flush the old entires. */
-=======
          * the number of entries the user wants to display, or alternatively
          * the "RESET" command in order to flush the old entries. */
->>>>>>> 51efb7fe
         if (c->argc == 3) {
             if (!strcasecmp(c->argv[2]->ptr,"reset")) {
                 listSetFreeMethod(ACLLog,ACLFreeLogEntry);
@@ -1925,20 +1913,6 @@
         }
     } else if (!strcasecmp(sub,"help")) {
         const char *help[] = {
-<<<<<<< HEAD
-"LOAD                              -- Reload users from the ACL file.",
-"SAVE                              -- Save the current config to the ACL file."
-"LIST                              -- Show user details in config file format.",
-"USERS                             -- List all the registered usernames.",
-"SETUSER <username> [attribs ...]  -- Create or modify a user.",
-"GETUSER <username>                -- Get the user details.",
-"DELUSER <username> [...]          -- Delete a list of users.",
-"CAT                               -- List available categories.",
-"CAT <category>                    -- List commands inside category.",
-"GENPASS                           -- Generate a secure user password.",
-"WHOAMI                            -- Return the current connection username.",
-"LOG [<count> | RESET]             -- Show the ACL log entries.",
-=======
 "LOAD                             -- Reload users from the ACL file.",
 "SAVE                             -- Save the current config to the ACL file.",
 "LIST                             -- Show user details in config file format.",
@@ -1951,7 +1925,6 @@
 "GENPASS [<bits>]                 -- Generate a secure user password.",
 "WHOAMI                           -- Return the current connection username.",
 "LOG [<count> | RESET]            -- Show the ACL log entries.",
->>>>>>> 51efb7fe
 NULL
         };
         addReplyHelp(c,help);
