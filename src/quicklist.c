--- conflicted
+++ resolved
@@ -110,11 +110,7 @@
     return quicklist;
 }
 
-<<<<<<< HEAD
-#define COMPRESS_MAX (1 << QL_COMP_BITS)
-=======
 #define COMPRESS_MAX ((1 << QL_COMP_BITS)-1)
->>>>>>> 51efb7fe
 void quicklistSetCompressDepth(quicklist *quicklist, int compress) {
     if (compress > COMPRESS_MAX) {
         compress = COMPRESS_MAX;
@@ -124,11 +120,7 @@
     quicklist->compress = compress;
 }
 
-<<<<<<< HEAD
-#define FILL_MAX (1 << (QL_FILL_BITS-1))
-=======
 #define FILL_MAX ((1 << (QL_FILL_BITS-1))-1)
->>>>>>> 51efb7fe
 void quicklistSetFill(quicklist *quicklist, int fill) {
     if (fill > FILL_MAX) {
         fill = FILL_MAX;
