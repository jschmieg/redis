/*
 * Copyright (c) 2017, Salvatore Sanfilippo <antirez at gmail dot com>
 * All rights reserved.
 *
 * Redistribution and use in source and binary forms, with or without
 * modification, are permitted provided that the following conditions are met:
 *
 *   * Redistributions of source code must retain the above copyright notice,
 *     this list of conditions and the following disclaimer.
 *   * Redistributions in binary form must reproduce the above copyright
 *     notice, this list of conditions and the following disclaimer in the
 *     documentation and/or other materials provided with the distribution.
 *   * Neither the name of Redis nor the names of its contributors may be used
 *     to endorse or promote products derived from this software without
 *     specific prior written permission.
 *
 * THIS SOFTWARE IS PROVIDED BY THE COPYRIGHT HOLDERS AND CONTRIBUTORS "AS IS"
 * AND ANY EXPRESS OR IMPLIED WARRANTIES, INCLUDING, BUT NOT LIMITED TO, THE
 * IMPLIED WARRANTIES OF MERCHANTABILITY AND FITNESS FOR A PARTICULAR PURPOSE
 * ARE DISCLAIMED. IN NO EVENT SHALL THE COPYRIGHT OWNER OR CONTRIBUTORS BE
 * LIABLE FOR ANY DIRECT, INDIRECT, INCIDENTAL, SPECIAL, EXEMPLARY, OR
 * CONSEQUENTIAL DAMAGES (INCLUDING, BUT NOT LIMITED TO, PROCUREMENT OF
 * SUBSTITUTE GOODS OR SERVICES; LOSS OF USE, DATA, OR PROFITS; OR BUSINESS
 * INTERRUPTION) HOWEVER CAUSED AND ON ANY THEORY OF LIABILITY, WHETHER IN
 * CONTRACT, STRICT LIABILITY, OR TORT (INCLUDING NEGLIGENCE OR OTHERWISE)
 * ARISING IN ANY WAY OUT OF THE USE OF THIS SOFTWARE, EVEN IF ADVISED OF THE
 * POSSIBILITY OF SUCH DAMAGE.
 */

#include "server.h"
#include "endianconv.h"
#include "stream.h"

#define STREAM_BYTES_PER_LISTPACK 2048

/* Every stream item inside the listpack, has a flags field that is used to
 * mark the entry as deleted, or having the same field as the "master"
 * entry at the start of the listpack> */
#define STREAM_ITEM_FLAG_NONE 0             /* No special flags. */
#define STREAM_ITEM_FLAG_DELETED (1<<0)     /* Entry is deleted. Skip it. */
#define STREAM_ITEM_FLAG_SAMEFIELDS (1<<1)  /* Same fields as master entry. */

void streamFreeCG(streamCG *cg);
void streamFreeNACK(streamNACK *na);
size_t streamReplyWithRangeFromConsumerPEL(client *c, stream *s, streamID *start, streamID *end, size_t count, streamConsumer *consumer);

/* -----------------------------------------------------------------------
 * Low level stream encoding: a radix tree of listpacks.
 * ----------------------------------------------------------------------- */

/* Create a new stream data structure. */
stream *streamNew(void) {
    stream *s = zmalloc(sizeof(*s));
    s->rax = raxNew();
    s->length = 0;
    s->last_id.ms = 0;
    s->last_id.seq = 0;
    s->cgroups = NULL; /* Created on demand to save memory when not used. */
    return s;
}

/* Free a stream, including the listpacks stored inside the radix tree. */
void freeStream(stream *s) {
    raxFreeWithCallback(s->rax,(void(*)(void*))lpFree);
    if (s->cgroups)
        raxFreeWithCallback(s->cgroups,(void(*)(void*))streamFreeCG);
    zfree(s);
}

/* Return the length of a stream. */
unsigned long streamLength(const robj *subject) {
    stream *s = subject->ptr;
    return s->length;
}

/* Set 'id' to be its successor streamID */
void streamIncrID(streamID *id) {
    if (id->seq == UINT64_MAX) {
        if (id->ms == UINT64_MAX) {
            /* Special case where 'id' is the last possible streamID... */
            id->ms = id->seq = 0;
        } else {
            id->ms++;
            id->seq = 0;
        }
    } else {
        id->seq++;
    }
}

/* Generate the next stream item ID given the previous one. If the current
 * milliseconds Unix time is greater than the previous one, just use this
 * as time part and start with sequence part of zero. Otherwise we use the
 * previous time (and never go backward) and increment the sequence. */
void streamNextID(streamID *last_id, streamID *new_id) {
    uint64_t ms = mstime();
    if (ms > last_id->ms) {
        new_id->ms = ms;
        new_id->seq = 0;
    } else {
        *new_id = *last_id;
        streamIncrID(new_id);
    }
}

/* This is just a wrapper for lpAppend() to directly use a 64 bit integer
 * instead of a string. */
unsigned char *lpAppendInteger(unsigned char *lp, int64_t value) {
    char buf[LONG_STR_SIZE];
    int slen = ll2string(buf,sizeof(buf),value);
    return lpAppend(lp,(unsigned char*)buf,slen);
}

/* This is just a wrapper for lpReplace() to directly use a 64 bit integer
 * instead of a string to replace the current element. The function returns
 * the new listpack as return value, and also updates the current cursor
 * by updating '*pos'. */
unsigned char *lpReplaceInteger(unsigned char *lp, unsigned char **pos, int64_t value) {
    char buf[LONG_STR_SIZE];
    int slen = ll2string(buf,sizeof(buf),value);
    return lpInsert(lp, (unsigned char*)buf, slen, *pos, LP_REPLACE, pos);
}

/* This is a wrapper function for lpGet() to directly get an integer value
 * from the listpack (that may store numbers as a string), converting
 * the string if needed. */
int64_t lpGetInteger(unsigned char *ele) {
    int64_t v;
    unsigned char *e = lpGet(ele,&v,NULL);
    if (e == NULL) return v;
    /* The following code path should never be used for how listpacks work:
     * they should always be able to store an int64_t value in integer
     * encoded form. However the implementation may change. */
    long long ll;
    int retval = string2ll((char*)e,v,&ll);
    serverAssert(retval != 0);
    v = ll;
    return v;
}

/* Debugging function to log the full content of a listpack. Useful
 * for development and debugging. */
void streamLogListpackContent(unsigned char *lp) {
    unsigned char *p = lpFirst(lp);
    while(p) {
        unsigned char buf[LP_INTBUF_SIZE];
        int64_t v;
        unsigned char *ele = lpGet(p,&v,buf);
        serverLog(LL_WARNING,"- [%d] '%.*s'", (int)v, (int)v, ele);
        p = lpNext(lp,p);
    }
}

/* Convert the specified stream entry ID as a 128 bit big endian number, so
 * that the IDs can be sorted lexicographically. */
void streamEncodeID(void *buf, streamID *id) {
    uint64_t e[2];
    e[0] = htonu64(id->ms);
    e[1] = htonu64(id->seq);
    memcpy(buf,e,sizeof(e));
}

/* This is the reverse of streamEncodeID(): the decoded ID will be stored
 * in the 'id' structure passed by reference. The buffer 'buf' must point
 * to a 128 bit big-endian encoded ID. */
void streamDecodeID(void *buf, streamID *id) {
    uint64_t e[2];
    memcpy(e,buf,sizeof(e));
    id->ms = ntohu64(e[0]);
    id->seq = ntohu64(e[1]);
}

/* Compare two stream IDs. Return -1 if a < b, 0 if a == b, 1 if a > b. */
int streamCompareID(streamID *a, streamID *b) {
    if (a->ms > b->ms) return 1;
    else if (a->ms < b->ms) return -1;
    /* The ms part is the same. Check the sequence part. */
    else if (a->seq > b->seq) return 1;
    else if (a->seq < b->seq) return -1;
    /* Everything is the same: IDs are equal. */
    return 0;
}

/* Adds a new item into the stream 's' having the specified number of
 * field-value pairs as specified in 'numfields' and stored into 'argv'.
 * Returns the new entry ID populating the 'added_id' structure.
 *
 * If 'use_id' is not NULL, the ID is not auto-generated by the function,
 * but instead the passed ID is used to add the new entry. In this case
 * adding the entry may fail as specified later in this comment.
 *
 * The function returns C_OK if the item was added, this is always true
 * if the ID was generated by the function. However the function may return
 * C_ERR if an ID was given via 'use_id', but adding it failed since the
 * current top ID is greater or equal. */
int streamAppendItem(stream *s, robj **argv, int64_t numfields, streamID *added_id, streamID *use_id) {
    
    /* Generate the new entry ID. */
    streamID id;
    if (use_id)
        id = *use_id;
    else
        streamNextID(&s->last_id,&id);

    /* Check that the new ID is greater than the last entry ID
     * or return an error. Automatically generated IDs might
     * overflow (and wrap-around) when incrementing the sequence 
       part. */
    if (streamCompareID(&id,&s->last_id) <= 0) return C_ERR;

    /* Add the new entry. */
    raxIterator ri;
    raxStart(&ri,s->rax);
    raxSeek(&ri,"$",NULL,0);

    size_t lp_bytes = 0;        /* Total bytes in the tail listpack. */
    unsigned char *lp = NULL;   /* Tail listpack pointer. */

    /* Get a reference to the tail node listpack. */
    if (raxNext(&ri)) {
        lp = ri.data;
        lp_bytes = lpBytes(lp);
    }
    raxStop(&ri);

    /* We have to add the key into the radix tree in lexicographic order,
     * to do so we consider the ID as a single 128 bit number written in
     * big endian, so that the most significant bytes are the first ones. */
    uint64_t rax_key[2];    /* Key in the radix tree containing the listpack.*/
    streamID master_id;     /* ID of the master entry in the listpack. */

    /* Create a new listpack and radix tree node if needed. Note that when
     * a new listpack is created, we populate it with a "master entry". This
     * is just a set of fields that is taken as references in order to compress
     * the stream entries that we'll add inside the listpack.
     *
     * Note that while we use the first added entry fields to create
     * the master entry, the first added entry is NOT represented in the master
     * entry, which is a stand alone object. But of course, the first entry
     * will compress well because it's used as reference.
     *
     * The master entry is composed like in the following example:
     *
     * +-------+---------+------------+---------+--/--+---------+---------+-+
     * | count | deleted | num-fields | field_1 | field_2 | ... | field_N |0|
     * +-------+---------+------------+---------+--/--+---------+---------+-+
     *
     * count and deleted just represent respectively the total number of
     * entries inside the listpack that are valid, and marked as deleted
     * (deleted flag in the entry flags set). So the total number of items
     * actually inside the listpack (both deleted and not) is count+deleted.
     *
     * The real entries will be encoded with an ID that is just the
     * millisecond and sequence difference compared to the key stored at
     * the radix tree node containing the listpack (delta encoding), and
     * if the fields of the entry are the same as the master entry fields, the
     * entry flags will specify this fact and the entry fields and number
     * of fields will be omitted (see later in the code of this function).
     *
     * The "0" entry at the end is the same as the 'lp-count' entry in the
     * regular stream entries (see below), and marks the fact that there are
     * no more entries, when we scan the stream from right to left. */

    /* First of all, check if we can append to the current macro node or
     * if we need to switch to the next one. 'lp' will be set to NULL if
     * the current node is full. */
    if (lp != NULL) {
        if (server.stream_node_max_bytes &&
            lp_bytes >= server.stream_node_max_bytes)
        {
            lp = NULL;
        } else if (server.stream_node_max_entries) {
            int64_t count = lpGetInteger(lpFirst(lp));
            if (count >= server.stream_node_max_entries) lp = NULL;
        }
    }

    int flags = STREAM_ITEM_FLAG_NONE;
    if (lp == NULL || lp_bytes >= server.stream_node_max_bytes) {
        master_id = id;
        streamEncodeID(rax_key,&id);
        /* Create the listpack having the master entry ID and fields. */
        lp = lpNew();
        lp = lpAppendInteger(lp,1); /* One item, the one we are adding. */
        lp = lpAppendInteger(lp,0); /* Zero deleted so far. */
        lp = lpAppendInteger(lp,numfields);
        for (int64_t i = 0; i < numfields; i++) {
            sds field = argv[i*2]->ptr;
            lp = lpAppend(lp,(unsigned char*)field,sdslen(field));
        }
        lp = lpAppendInteger(lp,0); /* Master entry zero terminator. */
        raxInsert(s->rax,(unsigned char*)&rax_key,sizeof(rax_key),lp,NULL);
        /* The first entry we insert, has obviously the same fields of the
         * master entry. */
        flags |= STREAM_ITEM_FLAG_SAMEFIELDS;
    } else {
        serverAssert(ri.key_len == sizeof(rax_key));
        memcpy(rax_key,ri.key,sizeof(rax_key));

        /* Read the master ID from the radix tree key. */
        streamDecodeID(rax_key,&master_id);
        unsigned char *lp_ele = lpFirst(lp);

        /* Update count and skip the deleted fields. */
        int64_t count = lpGetInteger(lp_ele);
        lp = lpReplaceInteger(lp,&lp_ele,count+1);
        lp_ele = lpNext(lp,lp_ele); /* seek deleted. */
        lp_ele = lpNext(lp,lp_ele); /* seek master entry num fields. */

        /* Check if the entry we are adding, have the same fields
         * as the master entry. */
        int64_t master_fields_count = lpGetInteger(lp_ele);
        lp_ele = lpNext(lp,lp_ele);
        if (numfields == master_fields_count) {
            int64_t i;
            for (i = 0; i < master_fields_count; i++) {
                sds field = argv[i*2]->ptr;
                int64_t e_len;
                unsigned char buf[LP_INTBUF_SIZE];
                unsigned char *e = lpGet(lp_ele,&e_len,buf);
                /* Stop if there is a mismatch. */
                if (sdslen(field) != (size_t)e_len ||
                    memcmp(e,field,e_len) != 0) break;
                lp_ele = lpNext(lp,lp_ele);
            }
            /* All fields are the same! We can compress the field names
             * setting a single bit in the flags. */
            if (i == master_fields_count) flags |= STREAM_ITEM_FLAG_SAMEFIELDS;
        }
    }

    /* Populate the listpack with the new entry. We use the following
     * encoding:
     *
     * +-----+--------+----------+-------+-------+-/-+-------+-------+--------+
     * |flags|entry-id|num-fields|field-1|value-1|...|field-N|value-N|lp-count|
     * +-----+--------+----------+-------+-------+-/-+-------+-------+--------+
     *
     * However if the SAMEFIELD flag is set, we have just to populate
     * the entry with the values, so it becomes:
     *
     * +-----+--------+-------+-/-+-------+--------+
     * |flags|entry-id|value-1|...|value-N|lp-count|
     * +-----+--------+-------+-/-+-------+--------+
     *
     * The entry-id field is actually two separated fields: the ms
     * and seq difference compared to the master entry.
     *
     * The lp-count field is a number that states the number of listpack pieces
     * that compose the entry, so that it's possible to travel the entry
     * in reverse order: we can just start from the end of the listpack, read
     * the entry, and jump back N times to seek the "flags" field to read
     * the stream full entry. */
    lp = lpAppendInteger(lp,flags);
    lp = lpAppendInteger(lp,id.ms - master_id.ms);
    lp = lpAppendInteger(lp,id.seq - master_id.seq);
    if (!(flags & STREAM_ITEM_FLAG_SAMEFIELDS))
        lp = lpAppendInteger(lp,numfields);
    for (int64_t i = 0; i < numfields; i++) {
        sds field = argv[i*2]->ptr, value = argv[i*2+1]->ptr;
        if (!(flags & STREAM_ITEM_FLAG_SAMEFIELDS))
            lp = lpAppend(lp,(unsigned char*)field,sdslen(field));
        lp = lpAppend(lp,(unsigned char*)value,sdslen(value));
    }
    /* Compute and store the lp-count field. */
    int64_t lp_count = numfields;
    lp_count += 3; /* Add the 3 fixed fields flags + ms-diff + seq-diff. */
    if (!(flags & STREAM_ITEM_FLAG_SAMEFIELDS)) {
        /* If the item is not compressed, it also has the fields other than
         * the values, and an additional num-fileds field. */
        lp_count += numfields+1;
    }
    lp = lpAppendInteger(lp,lp_count);

    /* Insert back into the tree in order to update the listpack pointer. */
    if (ri.data != lp)
        raxInsert(s->rax,(unsigned char*)&rax_key,sizeof(rax_key),lp,NULL);
    s->length++;
    s->last_id = id;
    if (added_id) *added_id = id;
    return C_OK;
}

/* Trim the stream 's' to have no more than maxlen elements, and return the
 * number of elements removed from the stream. The 'approx' option, if non-zero,
 * specifies that the trimming must be performed in a approximated way in
 * order to maximize performances. This means that the stream may contain
 * more elements than 'maxlen', and elements are only removed if we can remove
 * a *whole* node of the radix tree. The elements are removed from the head
 * of the stream (older elements).
 *
 * The function may return zero if:
 *
 * 1) The stream is already shorter or equal to the specified max length.
 * 2) The 'approx' option is true and the head node had not enough elements
 *    to be deleted, leaving the stream with a number of elements >= maxlen.
 */
int64_t streamTrimByLength(stream *s, size_t maxlen, int approx) {
    if (s->length <= maxlen) return 0;

    raxIterator ri;
    raxStart(&ri,s->rax);
    raxSeek(&ri,"^",NULL,0);

    int64_t deleted = 0;
    while(s->length > maxlen && raxNext(&ri)) {
        unsigned char *lp = ri.data, *p = lpFirst(lp);
        int64_t entries = lpGetInteger(p);

        /* Check if we can remove the whole node, and still have at
         * least maxlen elements. */
        if (s->length - entries >= maxlen) {
            lpFree(lp);
            raxRemove(s->rax,ri.key,ri.key_len,NULL);
            raxSeek(&ri,">=",ri.key,ri.key_len);
            s->length -= entries;
            deleted += entries;
            continue;
        }

        /* If we cannot remove a whole element, and approx is true,
         * stop here. */
        if (approx) break;

        /* Otherwise, we have to mark single entries inside the listpack
         * as deleted. We start by updating the entries/deleted counters. */
        int64_t to_delete = s->length - maxlen;
        serverAssert(to_delete < entries);
        lp = lpReplaceInteger(lp,&p,entries-to_delete);
        p = lpNext(lp,p); /* Seek deleted field. */
        int64_t marked_deleted = lpGetInteger(p);
        lp = lpReplaceInteger(lp,&p,marked_deleted+to_delete);
        p = lpNext(lp,p); /* Seek num-of-fields in the master entry. */

        /* Skip all the master fields. */
        int64_t master_fields_count = lpGetInteger(p);
        p = lpNext(lp,p); /* Seek the first field. */
        for (int64_t j = 0; j < master_fields_count; j++)
            p = lpNext(lp,p); /* Skip all master fields. */
        p = lpNext(lp,p); /* Skip the zero master entry terminator. */

        /* 'p' is now pointing to the first entry inside the listpack.
         * We have to run entry after entry, marking entries as deleted
         * if they are already not deleted. */
        while(p) {
            int flags = lpGetInteger(p);
            int to_skip;

            /* Mark the entry as deleted. */
            if (!(flags & STREAM_ITEM_FLAG_DELETED)) {
                flags |= STREAM_ITEM_FLAG_DELETED;
                lp = lpReplaceInteger(lp,&p,flags);
                deleted++;
                s->length--;
                if (s->length <= maxlen) break; /* Enough entries deleted. */
            }

            p = lpNext(lp,p); /* Skip ID ms delta. */
            p = lpNext(lp,p); /* Skip ID seq delta. */
            p = lpNext(lp,p); /* Seek num-fields or values (if compressed). */
            if (flags & STREAM_ITEM_FLAG_SAMEFIELDS) {
                to_skip = master_fields_count;
            } else {
                to_skip = lpGetInteger(p);
                to_skip = 1+(to_skip*2);
            }

            while(to_skip--) p = lpNext(lp,p); /* Skip the whole entry. */
            p = lpNext(lp,p); /* Skip the final lp-count field. */
        }

        /* Here we should perform garbage collection in case at this point
         * there are too many entries deleted inside the listpack. */
        entries -= to_delete;
        marked_deleted += to_delete;
        if (entries + marked_deleted > 10 && marked_deleted > entries/2) {
            /* TODO: perform a garbage collection. */
        }

        /* Update the listpack with the new pointer. */
        raxInsert(s->rax,ri.key,ri.key_len,lp,NULL);

        break; /* If we are here, there was enough to delete in the current
                  node, so no need to go to the next node. */
    }

    raxStop(&ri);
    return deleted;
}

/* Initialize the stream iterator, so that we can call iterating functions
 * to get the next items. This requires a corresponding streamIteratorStop()
 * at the end. The 'rev' parameter controls the direction. If it's zero the
 * iteration is from the start to the end element (inclusive), otherwise
 * if rev is non-zero, the iteration is reversed.
 *
 * Once the iterator is initialized, we iterate like this:
 *
 *  streamIterator myiterator;
 *  streamIteratorStart(&myiterator,...);
 *  int64_t numfields;
 *  while(streamIteratorGetID(&myiterator,&ID,&numfields)) {
 *      while(numfields--) {
 *          unsigned char *key, *value;
 *          size_t key_len, value_len;
 *          streamIteratorGetField(&myiterator,&key,&value,&key_len,&value_len);
 *
 *          ... do what you want with key and value ...
 *      }
 *  }
 *  streamIteratorStop(&myiterator); */
void streamIteratorStart(streamIterator *si, stream *s, streamID *start, streamID *end, int rev) {
    /* Initialize the iterator and translates the iteration start/stop
     * elements into a 128 big big-endian number. */
    if (start) {
        streamEncodeID(si->start_key,start);
    } else {
        si->start_key[0] = 0;
        si->start_key[1] = 0;
    }

    if (end) {
        streamEncodeID(si->end_key,end);
    } else {
        si->end_key[0] = UINT64_MAX;
        si->end_key[1] = UINT64_MAX;
    }

    /* Seek the correct node in the radix tree. */
    raxStart(&si->ri,s->rax);
    if (!rev) {
        if (start && (start->ms || start->seq)) {
            raxSeek(&si->ri,"<=",(unsigned char*)si->start_key,
                    sizeof(si->start_key));
            if (raxEOF(&si->ri)) raxSeek(&si->ri,"^",NULL,0);
        } else {
            raxSeek(&si->ri,"^",NULL,0);
        }
    } else {
        if (end && (end->ms || end->seq)) {
            raxSeek(&si->ri,"<=",(unsigned char*)si->end_key,
                    sizeof(si->end_key));
            if (raxEOF(&si->ri)) raxSeek(&si->ri,"$",NULL,0);
        } else {
            raxSeek(&si->ri,"$",NULL,0);
        }
    }
    si->stream = s;
    si->lp = NULL; /* There is no current listpack right now. */
    si->lp_ele = NULL; /* Current listpack cursor. */
    si->rev = rev;  /* Direction, if non-zero reversed, from end to start. */
}

/* Return 1 and store the current item ID at 'id' if there are still
 * elements within the iteration range, otherwise return 0 in order to
 * signal the iteration terminated. */
int streamIteratorGetID(streamIterator *si, streamID *id, int64_t *numfields) {
    while(1) { /* Will stop when element > stop_key or end of radix tree. */
        /* If the current listpack is set to NULL, this is the start of the
         * iteration or the previous listpack was completely iterated.
         * Go to the next node. */
        if (si->lp == NULL || si->lp_ele == NULL) {
            if (!si->rev && !raxNext(&si->ri)) return 0;
            else if (si->rev && !raxPrev(&si->ri)) return 0;
            serverAssert(si->ri.key_len == sizeof(streamID));
            /* Get the master ID. */
            streamDecodeID(si->ri.key,&si->master_id);
            /* Get the master fields count. */
            si->lp = si->ri.data;
            si->lp_ele = lpFirst(si->lp);           /* Seek items count */
            si->lp_ele = lpNext(si->lp,si->lp_ele); /* Seek deleted count. */
            si->lp_ele = lpNext(si->lp,si->lp_ele); /* Seek num fields. */
            si->master_fields_count = lpGetInteger(si->lp_ele);
            si->lp_ele = lpNext(si->lp,si->lp_ele); /* Seek first field. */
            si->master_fields_start = si->lp_ele;
            /* We are now pointing to the first field of the master entry.
             * We need to seek either the first or the last entry depending
             * on the direction of the iteration. */
            if (!si->rev) {
                /* If we are iterating in normal order, skip the master fields
                 * to seek the first actual entry. */
                for (uint64_t i = 0; i < si->master_fields_count; i++)
                    si->lp_ele = lpNext(si->lp,si->lp_ele);
            } else {
                /* If we are iterating in reverse direction, just seek the
                 * last part of the last entry in the listpack (that is, the
                 * fields count). */
                si->lp_ele = lpLast(si->lp);
            }
        } else if (si->rev) {
            /* If we are iterating in the reverse order, and this is not
             * the first entry emitted for this listpack, then we already
             * emitted the current entry, and have to go back to the previous
             * one. */
            int lp_count = lpGetInteger(si->lp_ele);
            while(lp_count--) si->lp_ele = lpPrev(si->lp,si->lp_ele);
            /* Seek lp-count of prev entry. */
            si->lp_ele = lpPrev(si->lp,si->lp_ele);
        }

        /* For every radix tree node, iterate the corresponding listpack,
         * returning elements when they are within range. */
        while(1) {
            if (!si->rev) {
                /* If we are going forward, skip the previous entry
                 * lp-count field (or in case of the master entry, the zero
                 * term field) */
                si->lp_ele = lpNext(si->lp,si->lp_ele);
                if (si->lp_ele == NULL) break;
            } else {
                /* If we are going backward, read the number of elements this
                 * entry is composed of, and jump backward N times to seek
                 * its start. */
                int64_t lp_count = lpGetInteger(si->lp_ele);
                if (lp_count == 0) { /* We reached the master entry. */
                    si->lp = NULL;
                    si->lp_ele = NULL;
                    break;
                }
                while(lp_count--) si->lp_ele = lpPrev(si->lp,si->lp_ele);
            }

            /* Get the flags entry. */
            si->lp_flags = si->lp_ele;
            int flags = lpGetInteger(si->lp_ele);
            si->lp_ele = lpNext(si->lp,si->lp_ele); /* Seek ID. */

            /* Get the ID: it is encoded as difference between the master
             * ID and this entry ID. */
            *id = si->master_id;
            id->ms += lpGetInteger(si->lp_ele);
            si->lp_ele = lpNext(si->lp,si->lp_ele);
            id->seq += lpGetInteger(si->lp_ele);
            si->lp_ele = lpNext(si->lp,si->lp_ele);
            unsigned char buf[sizeof(streamID)];
            streamEncodeID(buf,id);

            /* The number of entries is here or not depending on the
             * flags. */
            if (flags & STREAM_ITEM_FLAG_SAMEFIELDS) {
                *numfields = si->master_fields_count;
            } else {
                *numfields = lpGetInteger(si->lp_ele);
                si->lp_ele = lpNext(si->lp,si->lp_ele);
            }

            /* If current >= start, and the entry is not marked as
             * deleted, emit it. */
            if (!si->rev) {
                if (memcmp(buf,si->start_key,sizeof(streamID)) >= 0 &&
                    !(flags & STREAM_ITEM_FLAG_DELETED))
                {
                    if (memcmp(buf,si->end_key,sizeof(streamID)) > 0)
                        return 0; /* We are already out of range. */
                    si->entry_flags = flags;
                    if (flags & STREAM_ITEM_FLAG_SAMEFIELDS)
                        si->master_fields_ptr = si->master_fields_start;
                    return 1; /* Valid item returned. */
                }
            } else {
                if (memcmp(buf,si->end_key,sizeof(streamID)) <= 0 &&
                    !(flags & STREAM_ITEM_FLAG_DELETED))
                {
                    if (memcmp(buf,si->start_key,sizeof(streamID)) < 0)
                        return 0; /* We are already out of range. */
                    si->entry_flags = flags;
                    if (flags & STREAM_ITEM_FLAG_SAMEFIELDS)
                        si->master_fields_ptr = si->master_fields_start;
                    return 1; /* Valid item returned. */
                }
            }

            /* If we do not emit, we have to discard if we are going
             * forward, or seek the previous entry if we are going
             * backward. */
            if (!si->rev) {
                int64_t to_discard = (flags & STREAM_ITEM_FLAG_SAMEFIELDS) ?
                                      *numfields : *numfields*2;
                for (int64_t i = 0; i < to_discard; i++)
                    si->lp_ele = lpNext(si->lp,si->lp_ele);
            } else {
                int64_t prev_times = 4; /* flag + id ms + id seq + one more to
                                           go back to the previous entry "count"
                                           field. */
                /* If the entry was not flagged SAMEFIELD we also read the
                 * number of fields, so go back one more. */
                if (!(flags & STREAM_ITEM_FLAG_SAMEFIELDS)) prev_times++;
                while(prev_times--) si->lp_ele = lpPrev(si->lp,si->lp_ele);
            }
        }

        /* End of listpack reached. Try the next/prev radix tree node. */
    }
}

/* Get the field and value of the current item we are iterating. This should
 * be called immediately after streamIteratorGetID(), and for each field
 * according to the number of fields returned by streamIteratorGetID().
 * The function populates the field and value pointers and the corresponding
 * lengths by reference, that are valid until the next iterator call, assuming
 * no one touches the stream meanwhile. */
void streamIteratorGetField(streamIterator *si, unsigned char **fieldptr, unsigned char **valueptr, int64_t *fieldlen, int64_t *valuelen) {
    if (si->entry_flags & STREAM_ITEM_FLAG_SAMEFIELDS) {
        *fieldptr = lpGet(si->master_fields_ptr,fieldlen,si->field_buf);
        si->master_fields_ptr = lpNext(si->lp,si->master_fields_ptr);
    } else {
        *fieldptr = lpGet(si->lp_ele,fieldlen,si->field_buf);
        si->lp_ele = lpNext(si->lp,si->lp_ele);
    }
    *valueptr = lpGet(si->lp_ele,valuelen,si->value_buf);
    si->lp_ele = lpNext(si->lp,si->lp_ele);
}

/* Remove the current entry from the stream: can be called after the
 * GetID() API or after any GetField() call, however we need to iterate
 * a valid entry while calling this function. Moreover the function
 * requires the entry ID we are currently iterating, that was previously
 * returned by GetID().
 *
 * Note that after calling this function, next calls to GetField() can't
 * be performed: the entry is now deleted. Instead the iterator will
 * automatically re-seek to the next entry, so the caller should continue
 * with GetID(). */
void streamIteratorRemoveEntry(streamIterator *si, streamID *current) {
    unsigned char *lp = si->lp;
    int64_t aux;

    /* We do not really delete the entry here. Instead we mark it as
     * deleted flagging it, and also incrementing the count of the
     * deleted entries in the listpack header.
     *
     * We start flagging: */
    int flags = lpGetInteger(si->lp_flags);
    flags |= STREAM_ITEM_FLAG_DELETED;
    lp = lpReplaceInteger(lp,&si->lp_flags,flags);

    /* Change the valid/deleted entries count in the master entry. */
    unsigned char *p = lpFirst(lp);
    aux = lpGetInteger(p);

    if (aux == 1) {
        /* If this is the last element in the listpack, we can remove the whole
         * node. */
        lpFree(lp);
        raxRemove(si->stream->rax,si->ri.key,si->ri.key_len,NULL);
    } else {
        /* In the base case we alter the counters of valid/deleted entries. */
        lp = lpReplaceInteger(lp,&p,aux-1);
        p = lpNext(lp,p); /* Seek deleted field. */
        aux = lpGetInteger(p);
        lp = lpReplaceInteger(lp,&p,aux+1);

        /* Update the listpack with the new pointer. */
        if (si->lp != lp)
            raxInsert(si->stream->rax,si->ri.key,si->ri.key_len,lp,NULL);
    }

    /* Update the number of entries counter. */
    si->stream->length--;

    /* Re-seek the iterator to fix the now messed up state. */
    streamID start, end;
    if (si->rev) {
        streamDecodeID(si->start_key,&start);
        end = *current;
    } else {
        start = *current;
        streamDecodeID(si->end_key,&end);
    }
    streamIteratorStop(si);
    streamIteratorStart(si,si->stream,&start,&end,si->rev);

    /* TODO: perform a garbage collection here if the ration between
     * deleted and valid goes over a certain limit. */
}

/* Stop the stream iterator. The only cleanup we need is to free the rax
 * iterator, since the stream iterator itself is supposed to be stack
 * allocated. */
void streamIteratorStop(streamIterator *si) {
    raxStop(&si->ri);
}

/* Delete the specified item ID from the stream, returning 1 if the item
 * was deleted 0 otherwise (if it does not exist). */
int streamDeleteItem(stream *s, streamID *id) {
    int deleted = 0;
    streamIterator si;
    streamIteratorStart(&si,s,id,id,0);
    streamID myid;
    int64_t numfields;
    if (streamIteratorGetID(&si,&myid,&numfields)) {
        streamIteratorRemoveEntry(&si,&myid);
        deleted = 1;
    }
    streamIteratorStop(&si);
    return deleted;
}

/* Get the last valid (non-tombstone) streamID of 's'. */
void streamLastValidID(stream *s, streamID *maxid)
{
    streamIterator si;
    streamIteratorStart(&si,s,NULL,NULL,1);
    int64_t numfields;
    streamIteratorGetID(&si,maxid,&numfields);
    streamIteratorStop(&si);
}

/* Emit a reply in the client output buffer by formatting a Stream ID
 * in the standard <ms>-<seq> format, using the simple string protocol
 * of REPL. */
void addReplyStreamID(client *c, streamID *id) {
    sds replyid = sdscatfmt(sdsempty(),"%U-%U",id->ms,id->seq);
    addReplyBulkSds(c,replyid);
}

/* Similar to the above function, but just creates an object, usually useful
 * for replication purposes to create arguments. */
robj *createObjectFromStreamID(streamID *id) {
    return createObject(OBJ_STRING, sdscatfmt(sdsempty(),"%U-%U",
                        id->ms,id->seq));
}

/* As a result of an explicit XCLAIM or XREADGROUP command, new entries
 * are created in the pending list of the stream and consumers. We need
 * to propagate this changes in the form of XCLAIM commands. */
void streamPropagateXCLAIM(client *c, robj *key, streamCG *group, robj *groupname, robj *id, streamNACK *nack) {
    /* We need to generate an XCLAIM that will work in a idempotent fashion:
     *
     * XCLAIM <key> <group> <consumer> 0 <id> TIME <milliseconds-unix-time>
     *        RETRYCOUNT <count> FORCE JUSTID LASTID <id>.
     *
     * Note that JUSTID is useful in order to avoid that XCLAIM will do
     * useless work in the slave side, trying to fetch the stream item. */
    robj *argv[14];
    argv[0] = createStringObject("XCLAIM",6);
    argv[1] = key;
    argv[2] = groupname;
    argv[3] = createStringObject(nack->consumer->name,sdslen(nack->consumer->name));
    argv[4] = createStringObjectFromLongLong(0);
    argv[5] = id;
    argv[6] = createStringObject("TIME",4);
    argv[7] = createStringObjectFromLongLong(nack->delivery_time);
    argv[8] = createStringObject("RETRYCOUNT",10);
    argv[9] = createStringObjectFromLongLong(nack->delivery_count);
    argv[10] = createStringObject("FORCE",5);
    argv[11] = createStringObject("JUSTID",6);
    argv[12] = createStringObject("LASTID",6);
    argv[13] = createObjectFromStreamID(&group->last_id);
<<<<<<< HEAD
    alsoPropagate(server.xclaimCommand,c->db->id,argv,14,PROPAGATE_AOF|PROPAGATE_REPL);
=======

    /* We use progagate() because this code path is not always called from
     * the command execution context. Moreover this will just alter the
     * consumer group state, and we don't need MULTI/EXEC wrapping because
     * there is no message state cross-message atomicity required. */
    propagate(server.xclaimCommand,c->db->id,argv,14,PROPAGATE_AOF|PROPAGATE_REPL);
>>>>>>> 51efb7fe
    decrRefCount(argv[0]);
    decrRefCount(argv[3]);
    decrRefCount(argv[4]);
    decrRefCount(argv[6]);
    decrRefCount(argv[7]);
    decrRefCount(argv[8]);
    decrRefCount(argv[9]);
    decrRefCount(argv[10]);
    decrRefCount(argv[11]);
    decrRefCount(argv[12]);
    decrRefCount(argv[13]);
}

/* We need this when we want to propoagate the new last-id of a consumer group
 * that was consumed by XREADGROUP with the NOACK option: in that case we can't
 * propagate the last ID just using the XCLAIM LASTID option, so we emit
 *
 *  XGROUP SETID <key> <groupname> <id>
 */
void streamPropagateGroupID(client *c, robj *key, streamCG *group, robj *groupname) {
    robj *argv[5];
    argv[0] = createStringObject("XGROUP",6);
    argv[1] = createStringObject("SETID",5);
    argv[2] = key;
    argv[3] = groupname;
    argv[4] = createObjectFromStreamID(&group->last_id);
<<<<<<< HEAD
    alsoPropagate(server.xgroupCommand,c->db->id,argv,5,PROPAGATE_AOF|PROPAGATE_REPL);
=======

    /* We use progagate() because this code path is not always called from
     * the command execution context. Moreover this will just alter the
     * consumer group state, and we don't need MULTI/EXEC wrapping because
     * there is no message state cross-message atomicity required. */
    propagate(server.xgroupCommand,c->db->id,argv,5,PROPAGATE_AOF|PROPAGATE_REPL);
>>>>>>> 51efb7fe
    decrRefCount(argv[0]);
    decrRefCount(argv[1]);
    decrRefCount(argv[4]);
}

/* Send the stream items in the specified range to the client 'c'. The range
 * the client will receive is between start and end inclusive, if 'count' is
 * non zero, no more than 'count' elements are sent.
 *
 * The 'end' pointer can be NULL to mean that we want all the elements from
 * 'start' till the end of the stream. If 'rev' is non zero, elements are
 * produced in reversed order from end to start.
 *
 * The function returns the number of entries emitted.
 *
 * If group and consumer are not NULL, the function performs additional work:
 * 1. It updates the last delivered ID in the group in case we are
 *    sending IDs greater than the current last ID.
 * 2. If the requested IDs are already assigned to some other consumer, the
 *    function will not return it to the client.
 * 3. An entry in the pending list will be created for every entry delivered
 *    for the first time to this consumer.
 *
 * The behavior may be modified passing non-zero flags:
 *
 * STREAM_RWR_NOACK: Do not create PEL entries, that is, the point "3" above
 *                   is not performed.
 * STREAM_RWR_RAWENTRIES: Do not emit array boundaries, but just the entries,
 *                        and return the number of entries emitted as usually.
 *                        This is used when the function is just used in order
 *                        to emit data and there is some higher level logic.
 *
 * The final argument 'spi' (stream propagation info pointer) is a structure
 * filled with information needed to propagate the command execution to AOF
 * and slaves, in the case a consumer group was passed: we need to generate
 * XCLAIM commands to create the pending list into AOF/slaves in that case.
 *
 * If 'spi' is set to NULL no propagation will happen even if the group was
 * given, but currently such a feature is never used by the code base that
 * will always pass 'spi' and propagate when a group is passed.
 *
 * Note that this function is recursive in certain cases. When it's called
 * with a non NULL group and consumer argument, it may call
 * streamReplyWithRangeFromConsumerPEL() in order to get entries from the
 * consumer pending entries list. However such a function will then call
 * streamReplyWithRange() in order to emit single entries (found in the
 * PEL by ID) to the client. This is the use case for the STREAM_RWR_RAWENTRIES
 * flag.
 */
#define STREAM_RWR_NOACK (1<<0)         /* Do not create entries in the PEL. */
#define STREAM_RWR_RAWENTRIES (1<<1)    /* Do not emit protocol for array
                                           boundaries, just the entries. */
#define STREAM_RWR_HISTORY (1<<2)       /* Only serve consumer local PEL. */
size_t streamReplyWithRange(client *c, stream *s, streamID *start, streamID *end, size_t count, int rev, streamCG *group, streamConsumer *consumer, int flags, streamPropInfo *spi) {
    void *arraylen_ptr = NULL;
    size_t arraylen = 0;
    streamIterator si;
    int64_t numfields;
    streamID id;
    int propagate_last_id = 0;
    int noack = flags & STREAM_RWR_NOACK;

    /* If the client is asking for some history, we serve it using a
     * different function, so that we return entries *solely* from its
     * own PEL. This ensures each consumer will always and only see
     * the history of messages delivered to it and not yet confirmed
     * as delivered. */
    if (group && (flags & STREAM_RWR_HISTORY)) {
        return streamReplyWithRangeFromConsumerPEL(c,s,start,end,count,
                                                   consumer);
    }

    if (!(flags & STREAM_RWR_RAWENTRIES))
        arraylen_ptr = addReplyDeferredLen(c);
    streamIteratorStart(&si,s,start,end,rev);
    while(streamIteratorGetID(&si,&id,&numfields)) {
        /* Update the group last_id if needed. */
        if (group && streamCompareID(&id,&group->last_id) > 0) {
            group->last_id = id;
            /* Group last ID should be propagated only if NOACK was
             * specified, otherwise the last id will be included
             * in the propagation of XCLAIM itself. */
            if (noack) propagate_last_id = 1;
        }

        /* Emit a two elements array for each item. The first is
         * the ID, the second is an array of field-value pairs. */
        addReplyArrayLen(c,2);
        addReplyStreamID(c,&id);

        addReplyArrayLen(c,numfields*2);

        /* Emit the field-value pairs. */
        while(numfields--) {
            unsigned char *key, *value;
            int64_t key_len, value_len;
            streamIteratorGetField(&si,&key,&value,&key_len,&value_len);
            addReplyBulkCBuffer(c,key,key_len);
            addReplyBulkCBuffer(c,value,value_len);
        }

        /* If a group is passed, we need to create an entry in the
         * PEL (pending entries list) of this group *and* this consumer.
         *
         * Note that we cannot be sure about the fact the message is not
         * already owned by another consumer, because the admin is able
         * to change the consumer group last delivered ID using the
         * XGROUP SETID command. So if we find that there is already
         * a NACK for the entry, we need to associate it to the new
         * consumer. */
        if (group && !noack) {
            unsigned char buf[sizeof(streamID)];
            streamEncodeID(buf,&id);

            /* Try to add a new NACK. Most of the time this will work and
             * will not require extra lookups. We'll fix the problem later
             * if we find that there is already a entry for this ID. */
            streamNACK *nack = streamCreateNACK(consumer);
            int group_inserted =
                raxTryInsert(group->pel,buf,sizeof(buf),nack,NULL);
            int consumer_inserted =
                raxTryInsert(consumer->pel,buf,sizeof(buf),nack,NULL);

            /* Now we can check if the entry was already busy, and
             * in that case reassign the entry to the new consumer,
             * or update it if the consumer is the same as before. */
            if (group_inserted == 0) {
                streamFreeNACK(nack);
                nack = raxFind(group->pel,buf,sizeof(buf));
                serverAssert(nack != raxNotFound);
                raxRemove(nack->consumer->pel,buf,sizeof(buf),NULL);
                /* Update the consumer and NACK metadata. */
                nack->consumer = consumer;
                nack->delivery_time = mstime();
                nack->delivery_count = 1;
                /* Add the entry in the new consumer local PEL. */
                raxInsert(consumer->pel,buf,sizeof(buf),nack,NULL);
            } else if (group_inserted == 1 && consumer_inserted == 0) {
                serverPanic("NACK half-created. Should not be possible.");
            }

            /* Propagate as XCLAIM. */
            if (spi) {
                robj *idarg = createObjectFromStreamID(&id);
                streamPropagateXCLAIM(c,spi->keyname,group,spi->groupname,idarg,nack);
                decrRefCount(idarg);
            }
        }

        arraylen++;
        if (count && count == arraylen) break;
    }

    if (spi && propagate_last_id)
        streamPropagateGroupID(c,spi->keyname,group,spi->groupname);

    streamIteratorStop(&si);
    if (arraylen_ptr) setDeferredArrayLen(c,arraylen_ptr,arraylen);
    return arraylen;
}

/* This is an helper function for streamReplyWithRange() when called with
 * group and consumer arguments, but with a range that is referring to already
 * delivered messages. In this case we just emit messages that are already
 * in the history of the consumer, fetching the IDs from its PEL.
 *
 * Note that this function does not have a 'rev' argument because it's not
 * possible to iterate in reverse using a group. Basically this function
 * is only called as a result of the XREADGROUP command.
 *
 * This function is more expensive because it needs to inspect the PEL and then
 * seek into the radix tree of the messages in order to emit the full message
 * to the client. However clients only reach this code path when they are
 * fetching the history of already retrieved messages, which is rare. */
size_t streamReplyWithRangeFromConsumerPEL(client *c, stream *s, streamID *start, streamID *end, size_t count, streamConsumer *consumer) {
    raxIterator ri;
    unsigned char startkey[sizeof(streamID)];
    unsigned char endkey[sizeof(streamID)];
    streamEncodeID(startkey,start);
    if (end) streamEncodeID(endkey,end);

    size_t arraylen = 0;
    void *arraylen_ptr = addReplyDeferredLen(c);
    raxStart(&ri,consumer->pel);
    raxSeek(&ri,">=",startkey,sizeof(startkey));
    while(raxNext(&ri) && (!count || arraylen < count)) {
        if (end && memcmp(ri.key,end,ri.key_len) > 0) break;
        streamID thisid;
        streamDecodeID(ri.key,&thisid);
        if (streamReplyWithRange(c,s,&thisid,&thisid,1,0,NULL,NULL,
                                 STREAM_RWR_RAWENTRIES,NULL) == 0)
        {
            /* Note that we may have a not acknowledged entry in the PEL
             * about a message that's no longer here because was removed
             * by the user by other means. In that case we signal it emitting
             * the ID but then a NULL entry for the fields. */
            addReplyArrayLen(c,2);
            addReplyStreamID(c,&thisid);
            addReplyNullArray(c);
        } else {
            streamNACK *nack = ri.data;
            nack->delivery_time = mstime();
            nack->delivery_count++;
        }
        arraylen++;
    }
    raxStop(&ri);
    setDeferredArrayLen(c,arraylen_ptr,arraylen);
    return arraylen;
}

/* -----------------------------------------------------------------------
 * Stream commands implementation
 * ----------------------------------------------------------------------- */

/* Look the stream at 'key' and return the corresponding stream object.
 * The function creates a key setting it to an empty stream if needed. */
robj *streamTypeLookupWriteOrCreate(client *c, robj *key) {
    robj *o = lookupKeyWrite(c->db,key);
    if (o == NULL) {
        o = createStreamObject();
        dbAdd(c->db,key,o);
    } else {
        if (o->type != OBJ_STREAM) {
            addReply(c,shared.wrongtypeerr);
            return NULL;
        }
    }
    return o;
}

/* Parse a stream ID in the format given by clients to Redis, that is
 * <ms>-<seq>, and converts it into a streamID structure. If
 * the specified ID is invalid C_ERR is returned and an error is reported
 * to the client, otherwise C_OK is returned. The ID may be in incomplete
 * form, just stating the milliseconds time part of the stream. In such a case
 * the missing part is set according to the value of 'missing_seq' parameter.
 *
 * The IDs "-" and "+" specify respectively the minimum and maximum IDs
 * that can be represented. If 'strict' is set to 1, "-" and "+" will be
 * treated as an invalid ID.
 *
 * If 'c' is set to NULL, no reply is sent to the client. */
int streamGenericParseIDOrReply(client *c, robj *o, streamID *id, uint64_t missing_seq, int strict) {
    char buf[128];
    if (sdslen(o->ptr) > sizeof(buf)-1) goto invalid;
    memcpy(buf,o->ptr,sdslen(o->ptr)+1);

    if (strict && (buf[0] == '-' || buf[0] == '+') && buf[1] == '\0')
        goto invalid;

    /* Handle the "-" and "+" special cases. */
    if (buf[0] == '-' && buf[1] == '\0') {
        id->ms = 0;
        id->seq = 0;
        return C_OK;
    } else if (buf[0] == '+' && buf[1] == '\0') {
        id->ms = UINT64_MAX;
        id->seq = UINT64_MAX;
        return C_OK;
    }

    /* Parse <ms>-<seq> form. */
    char *dot = strchr(buf,'-');
    if (dot) *dot = '\0';
    unsigned long long ms, seq;
    if (string2ull(buf,&ms) == 0) goto invalid;
    if (dot && string2ull(dot+1,&seq) == 0) goto invalid;
    if (!dot) seq = missing_seq;
    id->ms = ms;
    id->seq = seq;
    return C_OK;

invalid:
    if (c) addReplyError(c,"Invalid stream ID specified as stream "
                           "command argument");
    return C_ERR;
}

/* Wrapper for streamGenericParseIDOrReply() with 'strict' argument set to
 * 0, to be used when - and + are acceptable IDs. */
int streamParseIDOrReply(client *c, robj *o, streamID *id, uint64_t missing_seq) {
    return streamGenericParseIDOrReply(c,o,id,missing_seq,0);
}

/* Wrapper for streamGenericParseIDOrReply() with 'strict' argument set to
 * 1, to be used when we want to return an error if the special IDs + or -
 * are provided. */
int streamParseStrictIDOrReply(client *c, robj *o, streamID *id, uint64_t missing_seq) {
    return streamGenericParseIDOrReply(c,o,id,missing_seq,1);
}

/* We propagate MAXLEN ~ <count> as MAXLEN = <resulting-len-of-stream>
 * otherwise trimming is no longer determinsitic on replicas / AOF. */
void streamRewriteApproxMaxlen(client *c, stream *s, int maxlen_arg_idx) {
    robj *maxlen_obj = createStringObjectFromLongLong(s->length);
    robj *equal_obj = createStringObject("=",1);

    rewriteClientCommandArgument(c,maxlen_arg_idx,maxlen_obj);
    rewriteClientCommandArgument(c,maxlen_arg_idx-1,equal_obj);

    decrRefCount(equal_obj);
    decrRefCount(maxlen_obj);
}

/* XADD key [MAXLEN [~|=] <count>] <ID or *> [field value] [field value] ... */
void xaddCommand(client *c) {
    streamID id;
    int id_given = 0; /* Was an ID different than "*" specified? */
    long long maxlen = -1;  /* If left to -1 no trimming is performed. */
    int approx_maxlen = 0;  /* If 1 only delete whole radix tree nodes, so
                               the maxium length is not applied verbatim. */
    int maxlen_arg_idx = 0; /* Index of the count in MAXLEN, for rewriting. */

    /* Parse options. */
    int i = 2; /* This is the first argument position where we could
                  find an option, or the ID. */
    for (; i < c->argc; i++) {
        int moreargs = (c->argc-1) - i; /* Number of additional arguments. */
        char *opt = c->argv[i]->ptr;
        if (opt[0] == '*' && opt[1] == '\0') {
            /* This is just a fast path for the common case of auto-ID
             * creation. */
            break;
        } else if (!strcasecmp(opt,"maxlen") && moreargs) {
            approx_maxlen = 0;
            char *next = c->argv[i+1]->ptr;
            /* Check for the form MAXLEN ~ <count>. */
            if (moreargs >= 2 && next[0] == '~' && next[1] == '\0') {
                approx_maxlen = 1;
                i++;
            } else if (moreargs >= 2 && next[0] == '=' && next[1] == '\0') {
                i++;
            }
            if (getLongLongFromObjectOrReply(c,c->argv[i+1],&maxlen,NULL)
                != C_OK) return;

            if (maxlen < 0) {
                addReplyError(c,"The MAXLEN argument must be >= 0.");
                return;
            }
            i++;
            maxlen_arg_idx = i;
        } else {
            /* If we are here is a syntax error or a valid ID. */
            if (streamParseStrictIDOrReply(c,c->argv[i],&id,0) != C_OK) return;
            id_given = 1;
            break;
        }
    }
    int field_pos = i+1;

    /* Check arity. */
    if ((c->argc - field_pos) < 2 || ((c->argc-field_pos) % 2) == 1) {
        addReplyError(c,"wrong number of arguments for XADD");
        return;
    }

    /* Return ASAP if minimal ID (0-0) was given so we avoid possibly creating
     * a new stream and have streamAppendItem fail, leaving an empty key in the
     * database. */
    if (id_given && id.ms == 0 && id.seq == 0) {
        addReplyError(c,"The ID specified in XADD must be greater than 0-0");
        return;
    }

    /* Lookup the stream at key. */
    robj *o;
    stream *s;
    if ((o = streamTypeLookupWriteOrCreate(c,c->argv[1])) == NULL) return;
    s = o->ptr;

    /* Return ASAP if the stream has reached the last possible ID */
    if (s->last_id.ms == UINT64_MAX && s->last_id.seq == UINT64_MAX) {
        addReplyError(c,"The stream has exhausted the last possible ID, "
                        "unable to add more items");
        return;
    }

    /* Append using the low level function and return the ID. */
    if (streamAppendItem(s,c->argv+field_pos,(c->argc-field_pos)/2,
        &id, id_given ? &id : NULL)
        == C_ERR)
    {
        addReplyError(c,"The ID specified in XADD is equal or smaller than the "
                        "target stream top item");
        return;
    }
    addReplyStreamID(c,&id);

    signalModifiedKey(c,c->db,c->argv[1]);
    notifyKeyspaceEvent(NOTIFY_STREAM,"xadd",c->argv[1],c->db->id);
    server.dirty++;

    if (maxlen >= 0) {
        /* Notify xtrim event if needed. */
        if (streamTrimByLength(s,maxlen,approx_maxlen)) {
            notifyKeyspaceEvent(NOTIFY_STREAM,"xtrim",c->argv[1],c->db->id);
        }
        if (approx_maxlen) streamRewriteApproxMaxlen(c,s,maxlen_arg_idx);
    }

    /* Let's rewrite the ID argument with the one actually generated for
     * AOF/replication propagation. */
    robj *idarg = createObjectFromStreamID(&id);
    rewriteClientCommandArgument(c,i,idarg);
    decrRefCount(idarg);

    /* We need to signal to blocked clients that there is new data on this
     * stream. */
    if (server.blocked_clients_by_type[BLOCKED_STREAM])
        signalKeyAsReady(c->db, c->argv[1]);
}

/* XRANGE/XREVRANGE actual implementation. */
void xrangeGenericCommand(client *c, int rev) {
    robj *o;
    stream *s;
    streamID startid, endid;
    long long count = -1;
    robj *startarg = rev ? c->argv[3] : c->argv[2];
    robj *endarg = rev ? c->argv[2] : c->argv[3];

    if (streamParseIDOrReply(c,startarg,&startid,0) == C_ERR) return;
    if (streamParseIDOrReply(c,endarg,&endid,UINT64_MAX) == C_ERR) return;

    /* Parse the COUNT option if any. */
    if (c->argc > 4) {
        for (int j = 4; j < c->argc; j++) {
            int additional = c->argc-j-1;
            if (strcasecmp(c->argv[j]->ptr,"COUNT") == 0 && additional >= 1) {
                if (getLongLongFromObjectOrReply(c,c->argv[j+1],&count,NULL)
                    != C_OK) return;
                if (count < 0) count = 0;
                j++; /* Consume additional arg. */
            } else {
                addReply(c,shared.syntaxerr);
                return;
            }
        }
    }

    /* Return the specified range to the user. */
    if ((o = lookupKeyReadOrReply(c,c->argv[1],shared.emptyarray)) == NULL ||
         checkType(c,o,OBJ_STREAM)) return;

    s = o->ptr;

    if (count == 0) {
        addReplyNullArray(c);
    } else {
        if (count == -1) count = 0;
        streamReplyWithRange(c,s,&startid,&endid,count,rev,NULL,NULL,0,NULL);
    }
}

/* XRANGE key start end [COUNT <n>] */
void xrangeCommand(client *c) {
    xrangeGenericCommand(c,0);
}

/* XREVRANGE key end start [COUNT <n>] */
void xrevrangeCommand(client *c) {
    xrangeGenericCommand(c,1);
}

/* XLEN */
void xlenCommand(client *c) {
    robj *o;
    if ((o = lookupKeyReadOrReply(c,c->argv[1],shared.czero)) == NULL
        || checkType(c,o,OBJ_STREAM)) return;
    stream *s = o->ptr;
    addReplyLongLong(c,s->length);
}

/* XREAD [BLOCK <milliseconds>] [COUNT <count>] STREAMS key_1 key_2 ... key_N
 *       ID_1 ID_2 ... ID_N
 *
 * This function also implements the XREAD-GROUP command, which is like XREAD
 * but accepting the [GROUP group-name consumer-name] additional option.
 * This is useful because while XREAD is a read command and can be called
 * on slaves, XREAD-GROUP is not. */
#define XREAD_BLOCKED_DEFAULT_COUNT 1000
void xreadCommand(client *c) {
    long long timeout = -1; /* -1 means, no BLOCK argument given. */
    long long count = 0;
    int streams_count = 0;
    int streams_arg = 0;
    int noack = 0;          /* True if NOACK option was specified. */
    #define STREAMID_STATIC_VECTOR_LEN 8
    streamID static_ids[STREAMID_STATIC_VECTOR_LEN];
    streamID *ids = static_ids;
    streamCG **groups = NULL;
    int xreadgroup = sdslen(c->argv[0]->ptr) == 10; /* XREAD or XREADGROUP? */
    robj *groupname = NULL;
    robj *consumername = NULL;

    /* Parse arguments. */
    for (int i = 1; i < c->argc; i++) {
        int moreargs = c->argc-i-1;
        char *o = c->argv[i]->ptr;
        if (!strcasecmp(o,"BLOCK") && moreargs) {
            if (c->flags & CLIENT_LUA) {
                /* There is no sense to use BLOCK option within LUA */
                addReplyErrorFormat(c, "%s command is not allowed with BLOCK option from scripts", (char *)c->argv[0]->ptr);
                return;
            }
            i++;
            if (getTimeoutFromObjectOrReply(c,c->argv[i],&timeout,
                UNIT_MILLISECONDS) != C_OK) return;
        } else if (!strcasecmp(o,"COUNT") && moreargs) {
            i++;
            if (getLongLongFromObjectOrReply(c,c->argv[i],&count,NULL) != C_OK)
                return;
            if (count < 0) count = 0;
        } else if (!strcasecmp(o,"STREAMS") && moreargs) {
            streams_arg = i+1;
            streams_count = (c->argc-streams_arg);
            if ((streams_count % 2) != 0) {
                addReplyError(c,"Unbalanced XREAD list of streams: "
                                "for each stream key an ID or '$' must be "
                                "specified.");
                return;
            }
            streams_count /= 2; /* We have two arguments for each stream. */
            break;
        } else if (!strcasecmp(o,"GROUP") && moreargs >= 2) {
            if (!xreadgroup) {
                addReplyError(c,"The GROUP option is only supported by "
                                "XREADGROUP. You called XREAD instead.");
                return;
            }
            groupname = c->argv[i+1];
            consumername = c->argv[i+2];
            i += 2;
        } else if (!strcasecmp(o,"NOACK")) {
            if (!xreadgroup) {
                addReplyError(c,"The NOACK option is only supported by "
                                "XREADGROUP. You called XREAD instead.");
                return;
            }
            noack = 1;
        } else {
            addReply(c,shared.syntaxerr);
            return;
        }
    }

    /* STREAMS option is mandatory. */
    if (streams_arg == 0) {
        addReply(c,shared.syntaxerr);
        return;
    }

    /* If the user specified XREADGROUP then it must also
     * provide the GROUP option. */
    if (xreadgroup && groupname == NULL) {
        addReplyError(c,"Missing GROUP option for XREADGROUP");
        return;
    }

    /* Parse the IDs and resolve the group name. */
    if (streams_count > STREAMID_STATIC_VECTOR_LEN)
        ids = zmalloc(sizeof(streamID)*streams_count);
    if (groupname) groups = zmalloc(sizeof(streamCG*)*streams_count);

    for (int i = streams_arg + streams_count; i < c->argc; i++) {
        /* Specifying "$" as last-known-id means that the client wants to be
         * served with just the messages that will arrive into the stream
         * starting from now. */
        int id_idx = i - streams_arg - streams_count;
        robj *key = c->argv[i-streams_count];
        robj *o = lookupKeyRead(c->db,key);
        if (o && checkType(c,o,OBJ_STREAM)) goto cleanup;
        streamCG *group = NULL;

        /* If a group was specified, than we need to be sure that the
         * key and group actually exist. */
        if (groupname) {
            if (o == NULL ||
                (group = streamLookupCG(o->ptr,groupname->ptr)) == NULL)
            {
                addReplyErrorFormat(c, "-NOGROUP No such key '%s' or consumer "
                                       "group '%s' in XREADGROUP with GROUP "
                                       "option",
                                    (char*)key->ptr,(char*)groupname->ptr);
                goto cleanup;
            }
            groups[id_idx] = group;
        }

        if (strcmp(c->argv[i]->ptr,"$") == 0) {
            if (xreadgroup) {
                addReplyError(c,"The $ ID is meaningless in the context of "
                                "XREADGROUP: you want to read the history of "
                                "this consumer by specifying a proper ID, or "
                                "use the > ID to get new messages. The $ ID would "
                                "just return an empty result set.");
                goto cleanup;
            }
            if (o) {
                stream *s = o->ptr;
                ids[id_idx] = s->last_id;
            } else {
                ids[id_idx].ms = 0;
                ids[id_idx].seq = 0;
            }
            continue;
        } else if (strcmp(c->argv[i]->ptr,">") == 0) {
            if (!xreadgroup) {
                addReplyError(c,"The > ID can be specified only when calling "
                                "XREADGROUP using the GROUP <group> "
                                "<consumer> option.");
                goto cleanup;
            }
            /* We use just the maximum ID to signal this is a ">" ID, anyway
             * the code handling the blocking clients will have to update the
             * ID later in order to match the changing consumer group last ID. */
            ids[id_idx].ms = UINT64_MAX;
            ids[id_idx].seq = UINT64_MAX;
            continue;
        }
        if (streamParseStrictIDOrReply(c,c->argv[i],ids+id_idx,0) != C_OK)
            goto cleanup;
    }

    /* Try to serve the client synchronously. */
    size_t arraylen = 0;
    void *arraylen_ptr = NULL;
    for (int i = 0; i < streams_count; i++) {
        robj *o = lookupKeyRead(c->db,c->argv[streams_arg+i]);
        if (o == NULL) continue;
        stream *s = o->ptr;
        streamID *gt = ids+i; /* ID must be greater than this. */
        int serve_synchronously = 0;
        int serve_history = 0; /* True for XREADGROUP with ID != ">". */

        /* Check if there are the conditions to serve the client
         * synchronously. */
        if (groups) {
            /* If the consumer is blocked on a group, we always serve it
             * synchronously (serving its local history) if the ID specified
             * was not the special ">" ID. */
            if (gt->ms != UINT64_MAX ||
                gt->seq != UINT64_MAX)
            {
                serve_synchronously = 1;
                serve_history = 1;
            } else if (s->length) {
                /* We also want to serve a consumer in a consumer group
                 * synchronously in case the group top item delivered is smaller
                 * than what the stream has inside. */
                streamID maxid, *last = &groups[i]->last_id;
                streamLastValidID(s, &maxid);
                if (streamCompareID(&maxid, last) > 0) {
                    serve_synchronously = 1;
                    *gt = *last;
                }
            }
        } else if (s->length) {
            /* For consumers without a group, we serve synchronously if we can
             * actually provide at least one item from the stream. */
            streamID maxid;
            streamLastValidID(s, &maxid);
            if (streamCompareID(&maxid, gt) > 0) {
                serve_synchronously = 1;
            }
        }

        if (serve_synchronously) {
            arraylen++;
            if (arraylen == 1) arraylen_ptr = addReplyDeferredLen(c);
            /* streamReplyWithRange() handles the 'start' ID as inclusive,
             * so start from the next ID, since we want only messages with
             * IDs greater than start. */
            streamID start = *gt;
            streamIncrID(&start);

            /* Emit the two elements sub-array consisting of the name
             * of the stream and the data we extracted from it. */
            if (c->resp == 2) addReplyArrayLen(c,2);
            addReplyBulk(c,c->argv[streams_arg+i]);
            streamConsumer *consumer = NULL;
            if (groups) consumer = streamLookupConsumer(groups[i],
                                                        consumername->ptr,
                                                        SLC_NONE);
            streamPropInfo spi = {c->argv[i+streams_arg],groupname};
            int flags = 0;
            if (noack) flags |= STREAM_RWR_NOACK;
            if (serve_history) flags |= STREAM_RWR_HISTORY;
            streamReplyWithRange(c,s,&start,NULL,count,0,
                                 groups ? groups[i] : NULL,
                                 consumer, flags, &spi);
            if (groups) server.dirty++;
        }
    }

     /* We replied synchronously! Set the top array len and return to caller. */
    if (arraylen) {
        if (c->resp == 2)
            setDeferredArrayLen(c,arraylen_ptr,arraylen);
        else
            setDeferredMapLen(c,arraylen_ptr,arraylen);
        goto cleanup;
    }

    /* Block if needed. */
    if (timeout != -1) {
        /* If we are inside a MULTI/EXEC and the list is empty the only thing
         * we can do is treating it as a timeout (even with timeout 0). */
        if (c->flags & CLIENT_MULTI) {
            addReplyNullArray(c);
            goto cleanup;
        }
        blockForKeys(c, BLOCKED_STREAM, c->argv+streams_arg, streams_count,
                     timeout, NULL, ids);
        /* If no COUNT is given and we block, set a relatively small count:
         * in case the ID provided is too low, we do not want the server to
         * block just to serve this client a huge stream of messages. */
        c->bpop.xread_count = count ? count : XREAD_BLOCKED_DEFAULT_COUNT;

        /* If this is a XREADGROUP + GROUP we need to remember for which
         * group and consumer name we are blocking, so later when one of the
         * keys receive more data, we can call streamReplyWithRange() passing
         * the right arguments. */
        if (groupname) {
            incrRefCount(groupname);
            incrRefCount(consumername);
            c->bpop.xread_group = groupname;
            c->bpop.xread_consumer = consumername;
            c->bpop.xread_group_noack = noack;
        } else {
            c->bpop.xread_group = NULL;
            c->bpop.xread_consumer = NULL;
        }
        goto cleanup;
    }

    /* No BLOCK option, nor any stream we can serve. Reply as with a
     * timeout happened. */
    addReplyNullArray(c);
    /* Continue to cleanup... */

cleanup: /* Cleanup. */

    /* The command is propagated (in the READGROUP form) as a side effect
     * of calling lower level APIs. So stop any implicit propagation. */
    preventCommandPropagation(c);
    if (ids != static_ids) zfree(ids);
    zfree(groups);
}

/* -----------------------------------------------------------------------
 * Low level implementation of consumer groups
 * ----------------------------------------------------------------------- */

/* Create a NACK entry setting the delivery count to 1 and the delivery
 * time to the current time. The NACK consumer will be set to the one
 * specified as argument of the function. */
streamNACK *streamCreateNACK(streamConsumer *consumer) {
    streamNACK *nack = zmalloc(sizeof(*nack));
    nack->delivery_time = mstime();
    nack->delivery_count = 1;
    nack->consumer = consumer;
    return nack;
}

/* Free a NACK entry. */
void streamFreeNACK(streamNACK *na) {
    zfree(na);
}

/* Free a consumer and associated data structures. Note that this function
 * will not reassign the pending messages associated with this consumer
 * nor will delete them from the stream, so when this function is called
 * to delete a consumer, and not when the whole stream is destroyed, the caller
 * should do some work before. */
void streamFreeConsumer(streamConsumer *sc) {
    raxFree(sc->pel); /* No value free callback: the PEL entries are shared
                         between the consumer and the main stream PEL. */
    sdsfree(sc->name);
    zfree(sc);
}

/* Create a new consumer group in the context of the stream 's', having the
 * specified name and last server ID. If a consumer group with the same name
 * already existed NULL is returned, otherwise the pointer to the consumer
 * group is returned. */
streamCG *streamCreateCG(stream *s, char *name, size_t namelen, streamID *id) {
    if (s->cgroups == NULL) s->cgroups = raxNew();
    if (raxFind(s->cgroups,(unsigned char*)name,namelen) != raxNotFound)
        return NULL;

    streamCG *cg = zmalloc(sizeof(*cg));
    cg->pel = raxNew();
    cg->consumers = raxNew();
    cg->last_id = *id;
    raxInsert(s->cgroups,(unsigned char*)name,namelen,cg,NULL);
    return cg;
}

/* Free a consumer group and all its associated data. */
void streamFreeCG(streamCG *cg) {
    raxFreeWithCallback(cg->pel,(void(*)(void*))streamFreeNACK);
    raxFreeWithCallback(cg->consumers,(void(*)(void*))streamFreeConsumer);
    zfree(cg);
}

/* Lookup the consumer group in the specified stream and returns its
 * pointer, otherwise if there is no such group, NULL is returned. */
streamCG *streamLookupCG(stream *s, sds groupname) {
    if (s->cgroups == NULL) return NULL;
    streamCG *cg = raxFind(s->cgroups,(unsigned char*)groupname,
                           sdslen(groupname));
    return (cg == raxNotFound) ? NULL : cg;
}

/* Lookup the consumer with the specified name in the group 'cg': if the
 * consumer does not exist it is automatically created as a side effect
 * of calling this function, otherwise its last seen time is updated and
 * the existing consumer reference returned. */
streamConsumer *streamLookupConsumer(streamCG *cg, sds name, int flags) {
    int create = !(flags & SLC_NOCREAT);
    int refresh = !(flags & SLC_NOREFRESH);
    streamConsumer *consumer = raxFind(cg->consumers,(unsigned char*)name,
                               sdslen(name));
    if (consumer == raxNotFound) {
        if (!create) return NULL;
        consumer = zmalloc(sizeof(*consumer));
        consumer->name = sdsdup(name);
        consumer->pel = raxNew();
        raxInsert(cg->consumers,(unsigned char*)name,sdslen(name),
                  consumer,NULL);
    }
    if (refresh) consumer->seen_time = mstime();
    return consumer;
}

/* Delete the consumer specified in the consumer group 'cg'. The consumer
 * may have pending messages: they are removed from the PEL, and the number
 * of pending messages "lost" is returned. */
uint64_t streamDelConsumer(streamCG *cg, sds name) {
    streamConsumer *consumer =
        streamLookupConsumer(cg,name,SLC_NOCREAT|SLC_NOREFRESH);
    if (consumer == NULL) return 0;

    uint64_t retval = raxSize(consumer->pel);

    /* Iterate all the consumer pending messages, deleting every corresponding
     * entry from the global entry. */
    raxIterator ri;
    raxStart(&ri,consumer->pel);
    raxSeek(&ri,"^",NULL,0);
    while(raxNext(&ri)) {
        streamNACK *nack = ri.data;
        raxRemove(cg->pel,ri.key,ri.key_len,NULL);
        streamFreeNACK(nack);
    }
    raxStop(&ri);

    /* Deallocate the consumer. */
    raxRemove(cg->consumers,(unsigned char*)name,sdslen(name),NULL);
    streamFreeConsumer(consumer);
    return retval;
}

/* -----------------------------------------------------------------------
 * Consumer groups commands
 * ----------------------------------------------------------------------- */

/* XGROUP CREATE <key> <groupname> <id or $> [MKSTREAM]
 * XGROUP SETID <key> <groupname> <id or $>
 * XGROUP DESTROY <key> <groupname>
 * XGROUP DELCONSUMER <key> <groupname> <consumername> */
void xgroupCommand(client *c) {
    const char *help[] = {
"CREATE      <key> <groupname> <id or $> [opt] -- Create a new consumer group.",
"            option MKSTREAM: create the empty stream if it does not exist.",
"SETID       <key> <groupname> <id or $>  -- Set the current group ID.",
"DESTROY     <key> <groupname>            -- Remove the specified group.",
"DELCONSUMER <key> <groupname> <consumer> -- Remove the specified consumer.",
"HELP                                     -- Prints this help.",
NULL
    };
    stream *s = NULL;
    sds grpname = NULL;
    streamCG *cg = NULL;
    char *opt = c->argv[1]->ptr; /* Subcommand name. */
    int mkstream = 0;
    robj *o;

    /* CREATE has an MKSTREAM option that creates the stream if it
     * does not exist. */
    if (c->argc == 6 && !strcasecmp(opt,"CREATE")) {
        if (strcasecmp(c->argv[5]->ptr,"MKSTREAM")) {
            addReplySubcommandSyntaxError(c);
            return;
        }
        mkstream = 1;
        grpname = c->argv[3]->ptr;
    }

    /* Everything but the "HELP" option requires a key and group name. */
    if (c->argc >= 4) {
        o = lookupKeyWrite(c->db,c->argv[2]);
        if (o) {
            if (checkType(c,o,OBJ_STREAM)) return;
            s = o->ptr;
        }
        grpname = c->argv[3]->ptr;
    }

    /* Check for missing key/group. */
    if (c->argc >= 4 && !mkstream) {
        /* At this point key must exist, or there is an error. */
        if (s == NULL) {
            addReplyError(c,
                "The XGROUP subcommand requires the key to exist. "
                "Note that for CREATE you may want to use the MKSTREAM "
                "option to create an empty stream automatically.");
            return;
        }

        /* Certain subcommands require the group to exist. */
        if ((cg = streamLookupCG(s,grpname)) == NULL &&
            (!strcasecmp(opt,"SETID") ||
             !strcasecmp(opt,"DELCONSUMER")))
        {
            addReplyErrorFormat(c, "-NOGROUP No such consumer group '%s' "
                                   "for key name '%s'",
                                   (char*)grpname, (char*)c->argv[2]->ptr);
            return;
        }
    }

    /* Dispatch the different subcommands. */
    if (!strcasecmp(opt,"CREATE") && (c->argc == 5 || c->argc == 6)) {
        streamID id;
        if (!strcmp(c->argv[4]->ptr,"$")) {
            if (s) {
                id = s->last_id;
            } else {
                id.ms = 0;
                id.seq = 0;
            }
        } else if (streamParseStrictIDOrReply(c,c->argv[4],&id,0) != C_OK) {
            return;
        }

        /* Handle the MKSTREAM option now that the command can no longer fail. */
        if (s == NULL) {
            serverAssert(mkstream);
            o = createStreamObject();
            dbAdd(c->db,c->argv[2],o);
            s = o->ptr;
        }

        streamCG *cg = streamCreateCG(s,grpname,sdslen(grpname),&id);
        if (cg) {
            addReply(c,shared.ok);
            server.dirty++;
            notifyKeyspaceEvent(NOTIFY_STREAM,"xgroup-create",
                                c->argv[2],c->db->id);
        } else {
            addReplySds(c,
                sdsnew("-BUSYGROUP Consumer Group name already exists\r\n"));
        }
    } else if (!strcasecmp(opt,"SETID") && c->argc == 5) {
        streamID id;
        if (!strcmp(c->argv[4]->ptr,"$")) {
            id = s->last_id;
        } else if (streamParseIDOrReply(c,c->argv[4],&id,0) != C_OK) {
            return;
        }
        cg->last_id = id;
        addReply(c,shared.ok);
        server.dirty++;
        notifyKeyspaceEvent(NOTIFY_STREAM,"xgroup-setid",c->argv[2],c->db->id);
    } else if (!strcasecmp(opt,"DESTROY") && c->argc == 4) {
        if (cg) {
            raxRemove(s->cgroups,(unsigned char*)grpname,sdslen(grpname),NULL);
            streamFreeCG(cg);
            addReply(c,shared.cone);
            server.dirty++;
            notifyKeyspaceEvent(NOTIFY_STREAM,"xgroup-destroy",
                                c->argv[2],c->db->id);
            /* We want to unblock any XREADGROUP consumers with -NOGROUP. */
            signalKeyAsReady(c->db,c->argv[2]);
        } else {
            addReply(c,shared.czero);
        }
    } else if (!strcasecmp(opt,"DELCONSUMER") && c->argc == 5) {
        /* Delete the consumer and returns the number of pending messages
         * that were yet associated with such a consumer. */
        long long pending = streamDelConsumer(cg,c->argv[4]->ptr);
        addReplyLongLong(c,pending);
        server.dirty++;
        notifyKeyspaceEvent(NOTIFY_STREAM,"xgroup-delconsumer",
                            c->argv[2],c->db->id);
    } else if (!strcasecmp(opt,"HELP")) {
        addReplyHelp(c, help);
    } else {
        addReplySubcommandSyntaxError(c);
    }
}

/* XSETID <stream> <groupname> <id>
 *
 * Set the internal "last ID" of a stream. */
void xsetidCommand(client *c) {
    robj *o = lookupKeyWriteOrReply(c,c->argv[1],shared.nokeyerr);
    if (o == NULL || checkType(c,o,OBJ_STREAM)) return;

    stream *s = o->ptr;
    streamID id;
    if (streamParseStrictIDOrReply(c,c->argv[2],&id,0) != C_OK) return;

    /* If the stream has at least one item, we want to check that the user
     * is setting a last ID that is equal or greater than the current top
     * item, otherwise the fundamental ID monotonicity assumption is violated. */
    if (s->length > 0) {
        streamID maxid;
        streamLastValidID(s,&maxid);

        if (streamCompareID(&id,&maxid) < 0) {
            addReplyError(c,"The ID specified in XSETID is smaller than the "
                            "target stream top item");
            return;
        }
    }
    s->last_id = id;
    addReply(c,shared.ok);
    server.dirty++;
    notifyKeyspaceEvent(NOTIFY_STREAM,"xsetid",c->argv[1],c->db->id);
}

/* XACK <key> <group> <id> <id> ... <id>
 *
 * Acknowledge a message as processed. In practical terms we just check the
 * pendine entries list (PEL) of the group, and delete the PEL entry both from
 * the group and the consumer (pending messages are referenced in both places).
 *
 * Return value of the command is the number of messages successfully
 * acknowledged, that is, the IDs we were actually able to resolve in the PEL.
 */
void xackCommand(client *c) {
    streamCG *group = NULL;
    robj *o = lookupKeyRead(c->db,c->argv[1]);
    if (o) {
        if (checkType(c,o,OBJ_STREAM)) return; /* Type error. */
        group = streamLookupCG(o->ptr,c->argv[2]->ptr);
    }

    /* No key or group? Nothing to ack. */
    if (o == NULL || group == NULL) {
        addReply(c,shared.czero);
        return;
    }

    /* Start parsing the IDs, so that we abort ASAP if there is a syntax
     * error: the return value of this command cannot be an error in case
     * the client successfully acknowledged some messages, so it should be
     * executed in a "all or nothing" fashion. */
    for (int j = 3; j < c->argc; j++) {
        streamID id;
        if (streamParseStrictIDOrReply(c,c->argv[j],&id,0) != C_OK) return;
    }

    int acknowledged = 0;
    for (int j = 3; j < c->argc; j++) {
        streamID id;
        unsigned char buf[sizeof(streamID)];
        if (streamParseStrictIDOrReply(c,c->argv[j],&id,0) != C_OK)
            serverPanic("StreamID invalid after check. Should not be possible.");
        streamEncodeID(buf,&id);

        /* Lookup the ID in the group PEL: it will have a reference to the
         * NACK structure that will have a reference to the consumer, so that
         * we are able to remove the entry from both PELs. */
        streamNACK *nack = raxFind(group->pel,buf,sizeof(buf));
        if (nack != raxNotFound) {
            raxRemove(group->pel,buf,sizeof(buf),NULL);
            raxRemove(nack->consumer->pel,buf,sizeof(buf),NULL);
            streamFreeNACK(nack);
            acknowledged++;
            server.dirty++;
        }
    }
    addReplyLongLong(c,acknowledged);
}

/* XPENDING <key> <group> [<start> <stop> <count> [<consumer>]]
 *
 * If start and stop are omitted, the command just outputs information about
 * the amount of pending messages for the key/group pair, together with
 * the minimum and maxium ID of pending messages.
 *
 * If start and stop are provided instead, the pending messages are returned
 * with informations about the current owner, number of deliveries and last
 * delivery time and so forth. */
void xpendingCommand(client *c) {
    int justinfo = c->argc == 3; /* Without the range just outputs general
                                    informations about the PEL. */
    robj *key = c->argv[1];
    robj *groupname = c->argv[2];
    robj *consumername = (c->argc == 7) ? c->argv[6] : NULL;
    streamID startid, endid;
    long long count;

    /* Start and stop, and the consumer, can be omitted. */
    if (c->argc != 3 && c->argc != 6 && c->argc != 7) {
        addReply(c,shared.syntaxerr);
        return;
    }

    /* Parse start/end/count arguments ASAP if needed, in order to report
     * syntax errors before any other error. */
    if (c->argc >= 6) {
        if (getLongLongFromObjectOrReply(c,c->argv[5],&count,NULL) == C_ERR)
            return;
        if (count < 0) count = 0;
        if (streamParseIDOrReply(c,c->argv[3],&startid,0) == C_ERR)
            return;
        if (streamParseIDOrReply(c,c->argv[4],&endid,UINT64_MAX) == C_ERR)
            return;
    }

    /* Lookup the key and the group inside the stream. */
    robj *o = lookupKeyRead(c->db,c->argv[1]);
    streamCG *group;

    if (o && checkType(c,o,OBJ_STREAM)) return;
    if (o == NULL ||
        (group = streamLookupCG(o->ptr,groupname->ptr)) == NULL)
    {
        addReplyErrorFormat(c, "-NOGROUP No such key '%s' or consumer "
                               "group '%s'",
                               (char*)key->ptr,(char*)groupname->ptr);
        return;
    }

    /* XPENDING <key> <group> variant. */
    if (justinfo) {
        addReplyArrayLen(c,4);
        /* Total number of messages in the PEL. */
        addReplyLongLong(c,raxSize(group->pel));
        /* First and last IDs. */
        if (raxSize(group->pel) == 0) {
            addReplyNull(c); /* Start. */
            addReplyNull(c); /* End. */
            addReplyNullArray(c); /* Clients. */
        } else {
            /* Start. */
            raxIterator ri;
            raxStart(&ri,group->pel);
            raxSeek(&ri,"^",NULL,0);
            raxNext(&ri);
            streamDecodeID(ri.key,&startid);
            addReplyStreamID(c,&startid);

            /* End. */
            raxSeek(&ri,"$",NULL,0);
            raxNext(&ri);
            streamDecodeID(ri.key,&endid);
            addReplyStreamID(c,&endid);
            raxStop(&ri);

            /* Consumers with pending messages. */
            raxStart(&ri,group->consumers);
            raxSeek(&ri,"^",NULL,0);
            void *arraylen_ptr = addReplyDeferredLen(c);
            size_t arraylen = 0;
            while(raxNext(&ri)) {
                streamConsumer *consumer = ri.data;
                if (raxSize(consumer->pel) == 0) continue;
                addReplyArrayLen(c,2);
                addReplyBulkCBuffer(c,ri.key,ri.key_len);
                addReplyBulkLongLong(c,raxSize(consumer->pel));
                arraylen++;
            }
            setDeferredArrayLen(c,arraylen_ptr,arraylen);
            raxStop(&ri);
        }
    }
    /* XPENDING <key> <group> <start> <stop> <count> [<consumer>] variant. */
    else {
        streamConsumer *consumer = NULL;
        if (consumername) {
            consumer = streamLookupConsumer(group,
                                            consumername->ptr,
                                            SLC_NOCREAT|SLC_NOREFRESH);

            /* If a consumer name was mentioned but it does not exist, we can
             * just return an empty array. */
            if (consumer == NULL) {
                addReplyArrayLen(c,0);
                return;
            }
        }

        rax *pel = consumer ? consumer->pel : group->pel;
        unsigned char startkey[sizeof(streamID)];
        unsigned char endkey[sizeof(streamID)];
        raxIterator ri;
        mstime_t now = mstime();

        streamEncodeID(startkey,&startid);
        streamEncodeID(endkey,&endid);
        raxStart(&ri,pel);
        raxSeek(&ri,">=",startkey,sizeof(startkey));
        void *arraylen_ptr = addReplyDeferredLen(c);
        size_t arraylen = 0;

        while(count && raxNext(&ri) && memcmp(ri.key,endkey,ri.key_len) <= 0) {
            streamNACK *nack = ri.data;

            arraylen++;
            count--;
            addReplyArrayLen(c,4);

            /* Entry ID. */
            streamID id;
            streamDecodeID(ri.key,&id);
            addReplyStreamID(c,&id);

            /* Consumer name. */
            addReplyBulkCBuffer(c,nack->consumer->name,
                                sdslen(nack->consumer->name));

            /* Milliseconds elapsed since last delivery. */
            mstime_t elapsed = now - nack->delivery_time;
            if (elapsed < 0) elapsed = 0;
            addReplyLongLong(c,elapsed);

            /* Number of deliveries. */
            addReplyLongLong(c,nack->delivery_count);
        }
        raxStop(&ri);
        setDeferredArrayLen(c,arraylen_ptr,arraylen);
    }
}

/* XCLAIM <key> <group> <consumer> <min-idle-time> <ID-1> <ID-2>
 *        [IDLE <milliseconds>] [TIME <mstime>] [RETRYCOUNT <count>]
 *        [FORCE] [JUSTID]
 *
 * Gets ownership of one or multiple messages in the Pending Entries List
 * of a given stream consumer group.
 *
 * If the message ID (among the specified ones) exists, and its idle
 * time greater or equal to <min-idle-time>, then the message new owner
 * becomes the specified <consumer>. If the minimum idle time specified
 * is zero, messages are claimed regardless of their idle time.
 *
 * All the messages that cannot be found inside the pending entries list
 * are ignored, but in case the FORCE option is used. In that case we
 * create the NACK (representing a not yet acknowledged message) entry in
 * the consumer group PEL.
 *
 * This command creates the consumer as side effect if it does not yet
 * exists. Moreover the command reset the idle time of the message to 0,
 * even if by using the IDLE or TIME options, the user can control the
 * new idle time.
 *
 * The options at the end can be used in order to specify more attributes
 * to set in the representation of the pending message:
 *
 * 1. IDLE <ms>:
 *      Set the idle time (last time it was delivered) of the message.
 *      If IDLE is not specified, an IDLE of 0 is assumed, that is,
 *      the time count is reset because the message has now a new
 *      owner trying to process it.
 *
 * 2. TIME <ms-unix-time>:
 *      This is the same as IDLE but instead of a relative amount of
 *      milliseconds, it sets the idle time to a specific unix time
 *      (in milliseconds). This is useful in order to rewrite the AOF
 *      file generating XCLAIM commands.
 *
 * 3. RETRYCOUNT <count>:
 *      Set the retry counter to the specified value. This counter is
 *      incremented every time a message is delivered again. Normally
 *      XCLAIM does not alter this counter, which is just served to clients
 *      when the XPENDING command is called: this way clients can detect
 *      anomalies, like messages that are never processed for some reason
 *      after a big number of delivery attempts.
 *
 * 4. FORCE:
 *      Creates the pending message entry in the PEL even if certain
 *      specified IDs are not already in the PEL assigned to a different
 *      client. However the message must be exist in the stream, otherwise
 *      the IDs of non existing messages are ignored.
 *
 * 5. JUSTID:
 *      Return just an array of IDs of messages successfully claimed,
 *      without returning the actual message.
 *
 * 6. LASTID <id>:
 *      Update the consumer group last ID with the specified ID if the
 *      current last ID is smaller than the provided one.
 *      This is used for replication / AOF, so that when we read from a
 *      consumer group, the XCLAIM that gets propagated to give ownership
 *      to the consumer, is also used in order to update the group current
 *      ID.
 *
 * The command returns an array of messages that the user
 * successfully claimed, so that the caller is able to understand
 * what messages it is now in charge of. */
void xclaimCommand(client *c) {
    streamCG *group = NULL;
    robj *o = lookupKeyRead(c->db,c->argv[1]);
    long long minidle; /* Minimum idle time argument. */
    long long retrycount = -1;   /* -1 means RETRYCOUNT option not given. */
    mstime_t deliverytime = -1;  /* -1 means IDLE/TIME options not given. */
    int force = 0;
    int justid = 0;

    if (o) {
        if (checkType(c,o,OBJ_STREAM)) return; /* Type error. */
        group = streamLookupCG(o->ptr,c->argv[2]->ptr);
    }

    /* No key or group? Send an error given that the group creation
     * is mandatory. */
    if (o == NULL || group == NULL) {
        addReplyErrorFormat(c,"-NOGROUP No such key '%s' or "
                              "consumer group '%s'", (char*)c->argv[1]->ptr,
                              (char*)c->argv[2]->ptr);
        return;
    }

    if (getLongLongFromObjectOrReply(c,c->argv[4],&minidle,
        "Invalid min-idle-time argument for XCLAIM")
        != C_OK) return;
    if (minidle < 0) minidle = 0;

    /* Start parsing the IDs, so that we abort ASAP if there is a syntax
     * error: the return value of this command cannot be an error in case
     * the client successfully claimed some message, so it should be
     * executed in a "all or nothing" fashion. */
    int j;
    for (j = 5; j < c->argc; j++) {
        streamID id;
        if (streamParseStrictIDOrReply(NULL,c->argv[j],&id,0) != C_OK) break;
    }
    int last_id_arg = j-1; /* Next time we iterate the IDs we now the range. */

    /* If we stopped because some IDs cannot be parsed, perhaps they
     * are trailing options. */
    mstime_t now = mstime();
    streamID last_id = {0,0};
    int propagate_last_id = 0;
    for (; j < c->argc; j++) {
        int moreargs = (c->argc-1) - j; /* Number of additional arguments. */
        char *opt = c->argv[j]->ptr;
        if (!strcasecmp(opt,"FORCE")) {
            force = 1;
        } else if (!strcasecmp(opt,"JUSTID")) {
            justid = 1;
        } else if (!strcasecmp(opt,"IDLE") && moreargs) {
            j++;
            if (getLongLongFromObjectOrReply(c,c->argv[j],&deliverytime,
                "Invalid IDLE option argument for XCLAIM")
                != C_OK) return;
            deliverytime = now - deliverytime;
        } else if (!strcasecmp(opt,"TIME") && moreargs) {
            j++;
            if (getLongLongFromObjectOrReply(c,c->argv[j],&deliverytime,
                "Invalid TIME option argument for XCLAIM")
                != C_OK) return;
        } else if (!strcasecmp(opt,"RETRYCOUNT") && moreargs) {
            j++;
            if (getLongLongFromObjectOrReply(c,c->argv[j],&retrycount,
                "Invalid RETRYCOUNT option argument for XCLAIM")
                != C_OK) return;
        } else if (!strcasecmp(opt,"LASTID") && moreargs) {
            j++;
            if (streamParseStrictIDOrReply(c,c->argv[j],&last_id,0) != C_OK) return;
        } else {
            addReplyErrorFormat(c,"Unrecognized XCLAIM option '%s'",opt);
            return;
        }
    }

    if (streamCompareID(&last_id,&group->last_id) > 0) {
        group->last_id = last_id;
        propagate_last_id = 1;
    }

    if (deliverytime != -1) {
        /* If a delivery time was passed, either with IDLE or TIME, we
         * do some sanity check on it, and set the deliverytime to now
         * (which is a sane choice usually) if the value is bogus.
         * To raise an error here is not wise because clients may compute
         * the idle time doing some math starting from their local time,
         * and this is not a good excuse to fail in case, for instance,
         * the computer time is a bit in the future from our POV. */
        if (deliverytime < 0 || deliverytime > now) deliverytime = now;
    } else {
        /* If no IDLE/TIME option was passed, we want the last delivery
         * time to be now, so that the idle time of the message will be
         * zero. */
        deliverytime = now;
    }

    /* Do the actual claiming. */
    streamConsumer *consumer = NULL;
    void *arraylenptr = addReplyDeferredLen(c);
    size_t arraylen = 0;
    for (int j = 5; j <= last_id_arg; j++) {
        streamID id;
        unsigned char buf[sizeof(streamID)];
        if (streamParseStrictIDOrReply(c,c->argv[j],&id,0) != C_OK)
            serverPanic("StreamID invalid after check. Should not be possible.");
        streamEncodeID(buf,&id);

        /* Lookup the ID in the group PEL. */
        streamNACK *nack = raxFind(group->pel,buf,sizeof(buf));

        /* If FORCE is passed, let's check if at least the entry
         * exists in the Stream. In such case, we'll crate a new
         * entry in the PEL from scratch, so that XCLAIM can also
         * be used to create entries in the PEL. Useful for AOF
         * and replication of consumer groups. */
        if (force && nack == raxNotFound) {
            streamIterator myiterator;
            streamIteratorStart(&myiterator,o->ptr,&id,&id,0);
            int64_t numfields;
            int found = 0;
            streamID item_id;
            if (streamIteratorGetID(&myiterator,&item_id,&numfields)) found = 1;
            streamIteratorStop(&myiterator);

            /* Item must exist for us to create a NACK for it. */
            if (!found) continue;

            /* Create the NACK. */
            nack = streamCreateNACK(NULL);
            raxInsert(group->pel,buf,sizeof(buf),nack,NULL);
        }

        if (nack != raxNotFound) {
            /* We need to check if the minimum idle time requested
             * by the caller is satisfied by this entry.
             *
             * Note that the nack could be created by FORCE, in this
             * case there was no pre-existing entry and minidle should
             * be ignored, but in that case nick->consumer is NULL. */
            if (nack->consumer && minidle) {
                mstime_t this_idle = now - nack->delivery_time;
                if (this_idle < minidle) continue;
            }
            /* Remove the entry from the old consumer.
             * Note that nack->consumer is NULL if we created the
             * NACK above because of the FORCE option. */
            if (nack->consumer)
                raxRemove(nack->consumer->pel,buf,sizeof(buf),NULL);
            /* Update the consumer and idle time. */
            if (consumer == NULL)
                consumer = streamLookupConsumer(group,c->argv[3]->ptr,SLC_NONE);
            nack->consumer = consumer;
            nack->delivery_time = deliverytime;
            /* Set the delivery attempts counter if given, otherwise
             * autoincrement unless JUSTID option provided */
            if (retrycount >= 0) {
                nack->delivery_count = retrycount;
            } else if (!justid) {
                nack->delivery_count++;
            }
            /* Add the entry in the new consumer local PEL. */
            raxInsert(consumer->pel,buf,sizeof(buf),nack,NULL);
            /* Send the reply for this entry. */
            if (justid) {
                addReplyStreamID(c,&id);
            } else {
                size_t emitted = streamReplyWithRange(c,o->ptr,&id,&id,1,0,
                                    NULL,NULL,STREAM_RWR_RAWENTRIES,NULL);
                if (!emitted) addReplyNull(c);
            }
            arraylen++;

            /* Propagate this change. */
            streamPropagateXCLAIM(c,c->argv[1],group,c->argv[2],c->argv[j],nack);
            propagate_last_id = 0; /* Will be propagated by XCLAIM itself. */
            server.dirty++;
        }
    }
    if (propagate_last_id) {
        streamPropagateGroupID(c,c->argv[1],group,c->argv[2]);
        server.dirty++;
    }
    setDeferredArrayLen(c,arraylenptr,arraylen);
    preventCommandPropagation(c);
}


/* XDEL <key> [<ID1> <ID2> ... <IDN>]
 *
 * Removes the specified entries from the stream. Returns the number
 * of items actually deleted, that may be different from the number
 * of IDs passed in case certain IDs do not exist. */
void xdelCommand(client *c) {
    robj *o;

    if ((o = lookupKeyWriteOrReply(c,c->argv[1],shared.czero)) == NULL
        || checkType(c,o,OBJ_STREAM)) return;
    stream *s = o->ptr;

    /* We need to sanity check the IDs passed to start. Even if not
     * a big issue, it is not great that the command is only partially
     * executed because at some point an invalid ID is parsed. */
    streamID id;
    for (int j = 2; j < c->argc; j++) {
        if (streamParseStrictIDOrReply(c,c->argv[j],&id,0) != C_OK) return;
    }

    /* Actually apply the command. */
    int deleted = 0;
    for (int j = 2; j < c->argc; j++) {
        streamParseStrictIDOrReply(c,c->argv[j],&id,0); /* Retval already checked. */
        deleted += streamDeleteItem(s,&id);
    }

    /* Propagate the write if needed. */
    if (deleted) {
        signalModifiedKey(c,c->db,c->argv[1]);
        notifyKeyspaceEvent(NOTIFY_STREAM,"xdel",c->argv[1],c->db->id);
        server.dirty += deleted;
    }
    addReplyLongLong(c,deleted);
}

/* General form: XTRIM <key> [... options ...]
 *
 * List of options:
 *
 * MAXLEN [~|=] <count>     -- Trim so that the stream will be capped at
 *                             the specified length. Use ~ before the
 *                             count in order to demand approximated trimming
 *                             (like XADD MAXLEN option).
 */

#define TRIM_STRATEGY_NONE 0
#define TRIM_STRATEGY_MAXLEN 1
void xtrimCommand(client *c) {
    robj *o;

    /* If the key does not exist, we are ok returning zero, that is, the
     * number of elements removed from the stream. */
    if ((o = lookupKeyWriteOrReply(c,c->argv[1],shared.czero)) == NULL
        || checkType(c,o,OBJ_STREAM)) return;
    stream *s = o->ptr;

    /* Argument parsing. */
    int trim_strategy = TRIM_STRATEGY_NONE;
    long long maxlen = -1;  /* If left to -1 no trimming is performed. */
    int approx_maxlen = 0;  /* If 1 only delete whole radix tree nodes, so
                               the maxium length is not applied verbatim. */
    int maxlen_arg_idx = 0; /* Index of the count in MAXLEN, for rewriting. */

    /* Parse options. */
    int i = 2; /* Start of options. */
    for (; i < c->argc; i++) {
        int moreargs = (c->argc-1) - i; /* Number of additional arguments. */
        char *opt = c->argv[i]->ptr;
        if (!strcasecmp(opt,"maxlen") && moreargs) {
            approx_maxlen = 0;
            trim_strategy = TRIM_STRATEGY_MAXLEN;
            char *next = c->argv[i+1]->ptr;
            /* Check for the form MAXLEN ~ <count>. */
            if (moreargs >= 2 && next[0] == '~' && next[1] == '\0') {
                approx_maxlen = 1;
                i++;
            } else if (moreargs >= 2 && next[0] == '=' && next[1] == '\0') {
                i++;
            }
            if (getLongLongFromObjectOrReply(c,c->argv[i+1],&maxlen,NULL)
                != C_OK) return;

            if (maxlen < 0) {
                addReplyError(c,"The MAXLEN argument must be >= 0.");
                return;
            }
            i++;
            maxlen_arg_idx = i;
        } else {
            addReply(c,shared.syntaxerr);
            return;
        }
    }

    /* Perform the trimming. */
    int64_t deleted = 0;
    if (trim_strategy == TRIM_STRATEGY_MAXLEN) {
        deleted = streamTrimByLength(s,maxlen,approx_maxlen);
    } else {
        addReplyError(c,"XTRIM called without an option to trim the stream");
        return;
    }

    /* Propagate the write if needed. */
    if (deleted) {
        signalModifiedKey(c,c->db,c->argv[1]);
        notifyKeyspaceEvent(NOTIFY_STREAM,"xtrim",c->argv[1],c->db->id);
        server.dirty += deleted;
        if (approx_maxlen) streamRewriteApproxMaxlen(c,s,maxlen_arg_idx);
    }
    addReplyLongLong(c,deleted);
}

/* Helper function for xinfoCommand.
 * Handles the variants of XINFO STREAM */
void xinfoReplyWithStreamInfo(client *c, stream *s) {
    int full = 1;
    long long count = 10; /* Default COUNT is 10 so we don't block the server */
    robj **optv = c->argv + 3; /* Options start after XINFO STREAM <key> */
    int optc = c->argc - 3;

    /* Parse options. */
    if (optc == 0) {
        full = 0;
    } else {
        /* Valid options are [FULL] or [FULL COUNT <count>] */
        if (optc != 1 && optc != 3) {
            addReplySubcommandSyntaxError(c);
            return;
        }

        /* First option must be "FULL" */
        if (strcasecmp(optv[0]->ptr,"full")) {
            addReplySubcommandSyntaxError(c);
            return;
        }

        if (optc == 3) {
            /* First option must be "FULL" */
            if (strcasecmp(optv[1]->ptr,"count")) {
                addReplySubcommandSyntaxError(c);
                return;
            }
            if (getLongLongFromObjectOrReply(c,optv[2],&count,NULL) == C_ERR)
                return;
            if (count < 0) count = 10;
        }
    }

    addReplyMapLen(c,full ? 6 : 7);
    addReplyBulkCString(c,"length");
    addReplyLongLong(c,s->length);
    addReplyBulkCString(c,"radix-tree-keys");
    addReplyLongLong(c,raxSize(s->rax));
    addReplyBulkCString(c,"radix-tree-nodes");
    addReplyLongLong(c,s->rax->numnodes);
    addReplyBulkCString(c,"last-generated-id");
    addReplyStreamID(c,&s->last_id);

    if (!full) {
        /* XINFO STREAM <key> */

        addReplyBulkCString(c,"groups");
        addReplyLongLong(c,s->cgroups ? raxSize(s->cgroups) : 0);

        /* To emit the first/last entry we use streamReplyWithRange(). */
        int emitted;
        streamID start, end;
        start.ms = start.seq = 0;
        end.ms = end.seq = UINT64_MAX;
        addReplyBulkCString(c,"first-entry");
        emitted = streamReplyWithRange(c,s,&start,&end,1,0,NULL,NULL,
                                       STREAM_RWR_RAWENTRIES,NULL);
        if (!emitted) addReplyNull(c);
        addReplyBulkCString(c,"last-entry");
        emitted = streamReplyWithRange(c,s,&start,&end,1,1,NULL,NULL,
                                       STREAM_RWR_RAWENTRIES,NULL);
        if (!emitted) addReplyNull(c);
    } else {
        /* XINFO STREAM <key> FULL [COUNT <count>] */

        /* Stream entries */
        addReplyBulkCString(c,"entries");
        streamReplyWithRange(c,s,NULL,NULL,count,0,NULL,NULL,0,NULL);

        /* Consumer groups */
        addReplyBulkCString(c,"groups");
        if (s->cgroups == NULL) {
            addReplyArrayLen(c,0);
        } else {
            addReplyArrayLen(c,raxSize(s->cgroups));
            raxIterator ri_cgroups;
            raxStart(&ri_cgroups,s->cgroups);
            raxSeek(&ri_cgroups,"^",NULL,0);
            while(raxNext(&ri_cgroups)) {
                streamCG *cg = ri_cgroups.data;
                addReplyMapLen(c,5);

                /* Name */
                addReplyBulkCString(c,"name");
                addReplyBulkCBuffer(c,ri_cgroups.key,ri_cgroups.key_len);

                /* Last delivered ID */
                addReplyBulkCString(c,"last-delivered-id");
                addReplyStreamID(c,&cg->last_id);

                /* Group PEL count */
                addReplyBulkCString(c,"pel-count");
                addReplyLongLong(c,raxSize(cg->pel));

                /* Group PEL */
                addReplyBulkCString(c,"pending");
                long long arraylen_cg_pel = 0;
                void *arrayptr_cg_pel = addReplyDeferredLen(c);
                raxIterator ri_cg_pel;
                raxStart(&ri_cg_pel,cg->pel);
                raxSeek(&ri_cg_pel,"^",NULL,0);
                while(raxNext(&ri_cg_pel) && (!count || arraylen_cg_pel < count)) {
                    streamNACK *nack = ri_cg_pel.data;
                    addReplyArrayLen(c,4);

                    /* Entry ID. */
                    streamID id;
                    streamDecodeID(ri_cg_pel.key,&id);
                    addReplyStreamID(c,&id);

                    /* Consumer name. */
                    addReplyBulkCBuffer(c,nack->consumer->name,
                                        sdslen(nack->consumer->name));

                    /* Last delivery. */
                    addReplyLongLong(c,nack->delivery_time);

                    /* Number of deliveries. */
                    addReplyLongLong(c,nack->delivery_count);

                    arraylen_cg_pel++;
                }
                setDeferredArrayLen(c,arrayptr_cg_pel,arraylen_cg_pel);
                raxStop(&ri_cg_pel);

                /* Consumers */
                addReplyBulkCString(c,"consumers");
                addReplyArrayLen(c,raxSize(cg->consumers));
                raxIterator ri_consumers;
                raxStart(&ri_consumers,cg->consumers);
                raxSeek(&ri_consumers,"^",NULL,0);
                while(raxNext(&ri_consumers)) {
                    streamConsumer *consumer = ri_consumers.data;
                    addReplyMapLen(c,4);

                    /* Consumer name */
                    addReplyBulkCString(c,"name");
                    addReplyBulkCBuffer(c,consumer->name,sdslen(consumer->name));

                    /* Seen-time */
                    addReplyBulkCString(c,"seen-time");
                    addReplyLongLong(c,consumer->seen_time);

                    /* Consumer PEL count */
                    addReplyBulkCString(c,"pel-count");
                    addReplyLongLong(c,raxSize(consumer->pel));

                    /* Consumer PEL */
                    addReplyBulkCString(c,"pending");
                    long long arraylen_cpel = 0;
                    void *arrayptr_cpel = addReplyDeferredLen(c);
                    raxIterator ri_cpel;
                    raxStart(&ri_cpel,consumer->pel);
                    raxSeek(&ri_cpel,"^",NULL,0);
                    while(raxNext(&ri_cpel) && (!count || arraylen_cpel < count)) {
                        streamNACK *nack = ri_cpel.data;
                        addReplyArrayLen(c,3);

                        /* Entry ID. */
                        streamID id;
                        streamDecodeID(ri_cpel.key,&id);
                        addReplyStreamID(c,&id);

                        /* Last delivery. */
                        addReplyLongLong(c,nack->delivery_time);

                        /* Number of deliveries. */
                        addReplyLongLong(c,nack->delivery_count);

                        arraylen_cpel++;
                    }
                    setDeferredArrayLen(c,arrayptr_cpel,arraylen_cpel);
                    raxStop(&ri_cpel);
                }
                raxStop(&ri_consumers);
            }
            raxStop(&ri_cgroups);
        }
    }
}

/* XINFO CONSUMERS <key> <group>
 * XINFO GROUPS <key>
 * XINFO STREAM <key> [FULL [COUNT <count>]]
 * XINFO HELP. */
void xinfoCommand(client *c) {
    const char *help[] = {
"CONSUMERS <key> <groupname>         -- Show consumer groups of group <groupname>.",
"GROUPS <key>                        -- Show the stream consumer groups.",
"STREAM <key> [FULL [COUNT <count>]] -- Show information about the stream.",
"                                       FULL will return the full state of the stream,",
"                                            including all entries, groups, consumers and PELs.",
"                                            It's possible to show only the first stream/PEL entries",
"                                            by using the COUNT modifier (Default is 10)",
"HELP                                -- Print this help.",
NULL
    };
    stream *s = NULL;
    char *opt;
    robj *key;

    /* HELP is special. Handle it ASAP. */
    if (!strcasecmp(c->argv[1]->ptr,"HELP")) {
        addReplyHelp(c, help);
        return;
    } else if (c->argc < 3) {
        addReplyError(c,"syntax error, try 'XINFO HELP'");
        return;
    }

    /* With the exception of HELP handled before any other sub commands, all
     * the ones are in the form of "<subcommand> <key>". */
    opt = c->argv[1]->ptr;
    key = c->argv[2];

    /* Lookup the key now, this is common for all the subcommands but HELP. */
    robj *o = lookupKeyWriteOrReply(c,key,shared.nokeyerr);
    if (o == NULL || checkType(c,o,OBJ_STREAM)) return;
    s = o->ptr;

    /* Dispatch the different subcommands. */
    if (!strcasecmp(opt,"CONSUMERS") && c->argc == 4) {
        /* XINFO CONSUMERS <key> <group>. */
        streamCG *cg = streamLookupCG(s,c->argv[3]->ptr);
        if (cg == NULL) {
            addReplyErrorFormat(c, "-NOGROUP No such consumer group '%s' "
                                   "for key name '%s'",
                                   (char*)c->argv[3]->ptr, (char*)key->ptr);
            return;
        }

        addReplyArrayLen(c,raxSize(cg->consumers));
        raxIterator ri;
        raxStart(&ri,cg->consumers);
        raxSeek(&ri,"^",NULL,0);
        mstime_t now = mstime();
        while(raxNext(&ri)) {
            streamConsumer *consumer = ri.data;
            mstime_t idle = now - consumer->seen_time;
            if (idle < 0) idle = 0;

            addReplyMapLen(c,3);
            addReplyBulkCString(c,"name");
            addReplyBulkCBuffer(c,consumer->name,sdslen(consumer->name));
            addReplyBulkCString(c,"pending");
            addReplyLongLong(c,raxSize(consumer->pel));
            addReplyBulkCString(c,"idle");
            addReplyLongLong(c,idle);
        }
        raxStop(&ri);
    } else if (!strcasecmp(opt,"GROUPS") && c->argc == 3) {
        /* XINFO GROUPS <key>. */
        if (s->cgroups == NULL) {
            addReplyArrayLen(c,0);
            return;
        }

        addReplyArrayLen(c,raxSize(s->cgroups));
        raxIterator ri;
        raxStart(&ri,s->cgroups);
        raxSeek(&ri,"^",NULL,0);
        while(raxNext(&ri)) {
            streamCG *cg = ri.data;
            addReplyMapLen(c,4);
            addReplyBulkCString(c,"name");
            addReplyBulkCBuffer(c,ri.key,ri.key_len);
            addReplyBulkCString(c,"consumers");
            addReplyLongLong(c,raxSize(cg->consumers));
            addReplyBulkCString(c,"pending");
            addReplyLongLong(c,raxSize(cg->pel));
            addReplyBulkCString(c,"last-delivered-id");
            addReplyStreamID(c,&cg->last_id);
        }
        raxStop(&ri);
    } else if (!strcasecmp(opt,"STREAM")) {
        /* XINFO STREAM <key> [FULL [COUNT <count>]]. */
        xinfoReplyWithStreamInfo(c,s);
    } else {
        addReplySubcommandSyntaxError(c);
    }
}<|MERGE_RESOLUTION|>--- conflicted
+++ resolved
@@ -848,16 +848,12 @@
     argv[11] = createStringObject("JUSTID",6);
     argv[12] = createStringObject("LASTID",6);
     argv[13] = createObjectFromStreamID(&group->last_id);
-<<<<<<< HEAD
-    alsoPropagate(server.xclaimCommand,c->db->id,argv,14,PROPAGATE_AOF|PROPAGATE_REPL);
-=======
 
     /* We use progagate() because this code path is not always called from
      * the command execution context. Moreover this will just alter the
      * consumer group state, and we don't need MULTI/EXEC wrapping because
      * there is no message state cross-message atomicity required. */
     propagate(server.xclaimCommand,c->db->id,argv,14,PROPAGATE_AOF|PROPAGATE_REPL);
->>>>>>> 51efb7fe
     decrRefCount(argv[0]);
     decrRefCount(argv[3]);
     decrRefCount(argv[4]);
@@ -884,16 +880,12 @@
     argv[2] = key;
     argv[3] = groupname;
     argv[4] = createObjectFromStreamID(&group->last_id);
-<<<<<<< HEAD
-    alsoPropagate(server.xgroupCommand,c->db->id,argv,5,PROPAGATE_AOF|PROPAGATE_REPL);
-=======
 
     /* We use progagate() because this code path is not always called from
      * the command execution context. Moreover this will just alter the
      * consumer group state, and we don't need MULTI/EXEC wrapping because
      * there is no message state cross-message atomicity required. */
     propagate(server.xgroupCommand,c->db->id,argv,5,PROPAGATE_AOF|PROPAGATE_REPL);
->>>>>>> 51efb7fe
     decrRefCount(argv[0]);
     decrRefCount(argv[1]);
     decrRefCount(argv[4]);
