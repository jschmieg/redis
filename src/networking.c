/*
 * Copyright (c) 2009-2012, Salvatore Sanfilippo <antirez at gmail dot com>
 * All rights reserved.
 *
 * Redistribution and use in source and binary forms, with or without
 * modification, are permitted provided that the following conditions are met:
 *
 *   * Redistributions of source code must retain the above copyright notice,
 *     this list of conditions and the following disclaimer.
 *   * Redistributions in binary form must reproduce the above copyright
 *     notice, this list of conditions and the following disclaimer in the
 *     documentation and/or other materials provided with the distribution.
 *   * Neither the name of Redis nor the names of its contributors may be used
 *     to endorse or promote products derived from this software without
 *     specific prior written permission.
 *
 * THIS SOFTWARE IS PROVIDED BY THE COPYRIGHT HOLDERS AND CONTRIBUTORS "AS IS"
 * AND ANY EXPRESS OR IMPLIED WARRANTIES, INCLUDING, BUT NOT LIMITED TO, THE
 * IMPLIED WARRANTIES OF MERCHANTABILITY AND FITNESS FOR A PARTICULAR PURPOSE
 * ARE DISCLAIMED. IN NO EVENT SHALL THE COPYRIGHT OWNER OR CONTRIBUTORS BE
 * LIABLE FOR ANY DIRECT, INDIRECT, INCIDENTAL, SPECIAL, EXEMPLARY, OR
 * CONSEQUENTIAL DAMAGES (INCLUDING, BUT NOT LIMITED TO, PROCUREMENT OF
 * SUBSTITUTE GOODS OR SERVICES; LOSS OF USE, DATA, OR PROFITS; OR BUSINESS
 * INTERRUPTION) HOWEVER CAUSED AND ON ANY THEORY OF LIABILITY, WHETHER IN
 * CONTRACT, STRICT LIABILITY, OR TORT (INCLUDING NEGLIGENCE OR OTHERWISE)
 * ARISING IN ANY WAY OUT OF THE USE OF THIS SOFTWARE, EVEN IF ADVISED OF THE
 * POSSIBILITY OF SUCH DAMAGE.
 */

#include "server.h"
#include "atomicvar.h"
#include <sys/socket.h>
#include <sys/uio.h>
#include <math.h>
#include <ctype.h>

static void setProtocolError(const char *errstr, client *c);
int postponeClientRead(client *c);
int ProcessingEventsWhileBlocked = 0; /* See processEventsWhileBlocked(). */

/* Return the size consumed from the allocator, for the specified SDS string,
 * including internal fragmentation. This function is used in order to compute
 * the client output buffer size. */
size_t sdsZmallocSize(sds s) {
    void *sh = sdsAllocPtr(s);
    return zmalloc_size(sh);
}

/* Return the amount of memory used by the sds string at object->ptr
 * for a string object. */
size_t getStringObjectSdsUsedMemory(robj *o) {
    serverAssertWithInfo(NULL,o,o->type == OBJ_STRING);
    switch(o->encoding) {
    case OBJ_ENCODING_RAW: return sdsZmallocSize(o->ptr);
    case OBJ_ENCODING_EMBSTR: return zmalloc_size(o)-sizeof(robj);
    default: return 0; /* Just integer encoding for now. */
    }
}

/* Client.reply list dup and free methods. */
void *dupClientReplyValue(void *o) {
    clientReplyBlock *old = o;
    clientReplyBlock *buf = zmalloc(sizeof(clientReplyBlock) + old->size);
    memcpy(buf, o, sizeof(clientReplyBlock) + old->size);
    return buf;
}

void freeClientReplyValue(void *o) {
    zfree(o);
}

int listMatchObjects(void *a, void *b) {
    return equalStringObjects(a,b);
}

/* This function links the client to the global linked list of clients.
 * unlinkClient() does the opposite, among other things. */
void linkClient(client *c) {
    listAddNodeTail(server.clients,c);
    /* Note that we remember the linked list node where the client is stored,
     * this way removing the client in unlinkClient() will not require
     * a linear scan, but just a constant time operation. */
    c->client_list_node = listLast(server.clients);
    uint64_t id = htonu64(c->id);
    raxInsert(server.clients_index,(unsigned char*)&id,sizeof(id),c,NULL);
}

client *createClient(connection *conn) {
    client *c = zmalloc_dram(sizeof(client));

    /* passing NULL as conn it is possible to create a non connected client.
     * This is useful since all the commands needs to be executed
     * in the context of a client. When commands are executed in other
     * contexts (for instance a Lua script) we need a non connected client. */
    if (conn) {
        connNonBlock(conn);
        connEnableTcpNoDelay(conn);
        if (server.tcpkeepalive)
            connKeepAlive(conn,server.tcpkeepalive);
        connSetReadHandler(conn, readQueryFromClient);
        connSetPrivateData(conn, c);
    }

    selectDb(c,0);
    uint64_t client_id = ++server.next_client_id;
    c->id = client_id;
    c->resp = 2;
    c->conn = conn;
    c->name = NULL;
    c->bufpos = 0;
    c->qb_pos = 0;
    c->querybuf = sdsdramempty();
    c->pending_querybuf = sdsdramempty();
    c->querybuf_peak = 0;
    c->reqtype = 0;
    c->argc = 0;
    c->argv = NULL;
    c->cmd = c->lastcmd = NULL;
    c->user = DefaultUser;
    c->multibulklen = 0;
    c->bulklen = -1;
    c->sentlen = 0;
    c->flags = 0;
    c->ctime = c->lastinteraction = server.unixtime;
    /* If the default user does not require authentication, the user is
     * directly authenticated. */
    c->authenticated = (c->user->flags & USER_FLAG_NOPASS) &&
                       !(c->user->flags & USER_FLAG_DISABLED);
    c->replstate = REPL_STATE_NONE;
    c->repl_put_online_on_ack = 0;
    c->reploff = 0;
    c->read_reploff = 0;
    c->repl_ack_off = 0;
    c->repl_ack_time = 0;
    c->slave_listening_port = 0;
    c->slave_ip[0] = '\0';
    c->slave_capa = SLAVE_CAPA_NONE;
    c->reply = listCreateDRAM();
    c->reply_bytes = 0;
    c->obuf_soft_limit_reached_time = 0;
    listSetFreeMethod(c->reply,freeClientReplyValue);
    listSetDupMethod(c->reply,dupClientReplyValue);
    c->btype = BLOCKED_NONE;
    c->bpop.timeout = 0;
    c->bpop.keys = dictCreate(&objectKeyHeapPointerValueDictType,NULL);
    c->bpop.target = NULL;
    c->bpop.xread_group = NULL;
    c->bpop.xread_consumer = NULL;
    c->bpop.xread_group_noack = 0;
    c->bpop.numreplicas = 0;
    c->bpop.reploffset = 0;
    c->woff = 0;
    c->watched_keys = listCreateDRAM();
    c->pubsub_channels = dictCreate(&objectKeyPointerValueDictType,NULL);
    c->pubsub_patterns = listCreateDRAM();
    c->peerid = NULL;
    c->client_list_node = NULL;
    c->client_tracking_redirection = 0;
    c->client_tracking_prefixes = NULL;
<<<<<<< HEAD
=======
    c->client_cron_last_memory_usage = 0;
    c->client_cron_last_memory_type = CLIENT_TYPE_NORMAL;
>>>>>>> 51efb7fe
    c->auth_callback = NULL;
    c->auth_callback_privdata = NULL;
    c->auth_module = NULL;
    listSetFreeMethod(c->pubsub_patterns,decrRefCountVoid);
    listSetMatchMethod(c->pubsub_patterns,listMatchObjects);
    if (conn) linkClient(c);
    initClientMultiState(c);
    return c;
}

/* This funciton puts the client in the queue of clients that should write
 * their output buffers to the socket. Note that it does not *yet* install
 * the write handler, to start clients are put in a queue of clients that need
 * to write, so we try to do that before returning in the event loop (see the
 * handleClientsWithPendingWrites() function).
 * If we fail and there is more data to write, compared to what the socket
 * buffers can hold, then we'll really install the handler. */
void clientInstallWriteHandler(client *c) {
    /* Schedule the client to write the output buffers to the socket only
     * if not already done and, for slaves, if the slave can actually receive
     * writes at this stage. */
    if (!(c->flags & CLIENT_PENDING_WRITE) &&
        (c->replstate == REPL_STATE_NONE ||
         (c->replstate == SLAVE_STATE_ONLINE && !c->repl_put_online_on_ack)))
    {
        /* Here instead of installing the write handler, we just flag the
         * client and put it into a list of clients that have something
         * to write to the socket. This way before re-entering the event
         * loop, we can try to directly write to the client sockets avoiding
         * a system call. We'll only really install the write handler if
         * we'll not be able to write the whole reply at once. */
        c->flags |= CLIENT_PENDING_WRITE;
        listAddNodeHeadDRAM(server.clients_pending_write,c);
    }
}

/* This function is called every time we are going to transmit new data
 * to the client. The behavior is the following:
 *
 * If the client should receive new data (normal clients will) the function
 * returns C_OK, and make sure to install the write handler in our event
 * loop so that when the socket is writable new data gets written.
 *
 * If the client should not receive new data, because it is a fake client
 * (used to load AOF in memory), a master or because the setup of the write
 * handler failed, the function returns C_ERR.
 *
 * The function may return C_OK without actually installing the write
 * event handler in the following cases:
 *
 * 1) The event handler should already be installed since the output buffer
 *    already contains something.
 * 2) The client is a slave but not yet online, so we want to just accumulate
 *    writes in the buffer but not actually sending them yet.
 *
 * Typically gets called every time a reply is built, before adding more
 * data to the clients output buffers. If the function returns C_ERR no
 * data should be appended to the output buffers. */
int prepareClientToWrite(client *c) {
    /* If it's the Lua client we always return ok without installing any
     * handler since there is no socket at all. */
    if (c->flags & (CLIENT_LUA|CLIENT_MODULE)) return C_OK;

    /* CLIENT REPLY OFF / SKIP handling: don't send replies. */
    if (c->flags & (CLIENT_REPLY_OFF|CLIENT_REPLY_SKIP)) return C_ERR;

    /* Masters don't receive replies, unless CLIENT_MASTER_FORCE_REPLY flag
     * is set. */
    if ((c->flags & CLIENT_MASTER) &&
        !(c->flags & CLIENT_MASTER_FORCE_REPLY)) return C_ERR;

    if (!c->conn) return C_ERR; /* Fake client for AOF loading. */

    /* Schedule the client to write the output buffers to the socket, unless
     * it should already be setup to do so (it has already pending data). */
    if (!clientHasPendingReplies(c)) clientInstallWriteHandler(c);

    /* Authorize the caller to queue in the output buffer of this client. */
    return C_OK;
}

/* -----------------------------------------------------------------------------
 * Low level functions to add more data to output buffers.
 * -------------------------------------------------------------------------- */

int _addReplyToBuffer(client *c, const char *s, size_t len) {
    size_t available = sizeof(c->buf)-c->bufpos;

    if (c->flags & CLIENT_CLOSE_AFTER_REPLY) return C_OK;

    /* If there already are entries in the reply list, we cannot
     * add anything more to the static buffer. */
    if (listLength(c->reply) > 0) return C_ERR;

    /* Check that the buffer has enough space available for this string. */
    if (len > available) return C_ERR;

    memcpy(c->buf+c->bufpos,s,len);
    c->bufpos+=len;
    return C_OK;
}

void _addReplyProtoToList(client *c, const char *s, size_t len) {
    if (c->flags & CLIENT_CLOSE_AFTER_REPLY) return;

    listNode *ln = listLast(c->reply);
    clientReplyBlock *tail = ln? listNodeValue(ln): NULL;

    /* Note that 'tail' may be NULL even if we have a tail node, becuase when
     * addReplyDeferredLen() is used, it sets a dummy node to NULL just
     * fo fill it later, when the size of the bulk length is set. */

    /* Append to tail string when possible. */
    if (tail) {
        /* Copy the part we can fit into the tail, and leave the rest for a
         * new node */
        size_t avail = tail->size - tail->used;
        size_t copy = avail >= len? len: avail;
        memcpy(tail->buf + tail->used, s, copy);
        tail->used += copy;
        s += copy;
        len -= copy;
    }
    if (len) {
        /* Create a new node, make sure it is allocated to at
         * least PROTO_REPLY_CHUNK_BYTES */
        size_t size = len < PROTO_REPLY_CHUNK_BYTES? PROTO_REPLY_CHUNK_BYTES: len;
        tail = zmalloc(size + sizeof(clientReplyBlock));
        /* take over the allocation's internal fragmentation */
        tail->size = zmalloc_usable(tail) - sizeof(clientReplyBlock);
        tail->used = len;
        memcpy(tail->buf, s, len);
        listAddNodeTail(c->reply, tail);
        c->reply_bytes += tail->size;
    }
    asyncCloseClientOnOutputBufferLimitReached(c);
}

/* -----------------------------------------------------------------------------
 * Higher level functions to queue data on the client output buffer.
 * The following functions are the ones that commands implementations will call.
 * -------------------------------------------------------------------------- */

/* Add the object 'obj' string representation to the client output buffer. */
void addReply(client *c, robj *obj) {
    if (prepareClientToWrite(c) != C_OK) return;

    if (sdsEncodedObject(obj)) {
        if (_addReplyToBuffer(c,obj->ptr,sdslen(obj->ptr)) != C_OK)
            _addReplyProtoToList(c,obj->ptr,sdslen(obj->ptr));
    } else if (obj->encoding == OBJ_ENCODING_INT) {
        /* For integer encoded strings we just convert it into a string
         * using our optimized function, and attach the resulting string
         * to the output buffer. */
        char buf[32];
        size_t len = ll2string(buf,sizeof(buf),(long)obj->ptr);
        if (_addReplyToBuffer(c,buf,len) != C_OK)
            _addReplyProtoToList(c,buf,len);
    } else {
        serverPanic("Wrong obj->encoding in addReply()");
    }
}

/* Add the SDS 's' string to the client output buffer, as a side effect
 * the SDS string is freed. */
void addReplySds(client *c, sds s) {
    if (prepareClientToWrite(c) != C_OK) {
        /* The caller expects the sds to be free'd. */
        sdsfree(s);
        return;
    }
    if (_addReplyToBuffer(c,s,sdslen(s)) != C_OK)
        _addReplyProtoToList(c,s,sdslen(s));
    sdsfree(s);
}

/* This low level function just adds whatever protocol you send it to the
 * client buffer, trying the static buffer initially, and using the string
 * of objects if not possible.
 *
 * It is efficient because does not create an SDS object nor an Redis object
 * if not needed. The object will only be created by calling
 * _addReplyProtoToList() if we fail to extend the existing tail object
 * in the list of objects. */
void addReplyProto(client *c, const char *s, size_t len) {
    if (prepareClientToWrite(c) != C_OK) return;
    if (_addReplyToBuffer(c,s,len) != C_OK)
        _addReplyProtoToList(c,s,len);
}

/* Low level function called by the addReplyError...() functions.
 * It emits the protocol for a Redis error, in the form:
 *
 * -ERRORCODE Error Message<CR><LF>
 *
 * If the error code is already passed in the string 's', the error
 * code provided is used, otherwise the string "-ERR " for the generic
 * error code is automatically added. */
void addReplyErrorLength(client *c, const char *s, size_t len) {
    /* If the string already starts with "-..." then the error code
     * is provided by the caller. Otherwise we use "-ERR". */
    if (!len || s[0] != '-') addReplyProto(c,"-ERR ",5);
    addReplyProto(c,s,len);
    addReplyProto(c,"\r\n",2);

    /* Sometimes it could be normal that a slave replies to a master with
     * an error and this function gets called. Actually the error will never
     * be sent because addReply*() against master clients has no effect...
     * A notable example is:
     *
     *    EVAL 'redis.call("incr",KEYS[1]); redis.call("nonexisting")' 1 x
     *
     * Where the master must propagate the first change even if the second
     * will produce an error. However it is useful to log such events since
     * they are rare and may hint at errors in a script or a bug in Redis. */
    int ctype = getClientType(c);
<<<<<<< HEAD
    if (ctype == CLIENT_TYPE_MASTER || ctype == CLIENT_TYPE_SLAVE) {
        char* to = ctype == CLIENT_TYPE_MASTER? "master": "replica";
        char* from = ctype == CLIENT_TYPE_MASTER? "replica": "master";
=======
    if (ctype == CLIENT_TYPE_MASTER || ctype == CLIENT_TYPE_SLAVE || c->id == CLIENT_ID_AOF) {
        char *to, *from;

        if (c->id == CLIENT_ID_AOF) {
            to = "AOF-loading-client";
            from = "server";
        } else if (ctype == CLIENT_TYPE_MASTER) {
            to = "master";
            from = "replica";
        } else {
            to = "replica";
            from = "master";
        }

>>>>>>> 51efb7fe
        char *cmdname = c->lastcmd ? c->lastcmd->name : "<unknown>";
        serverLog(LL_WARNING,"== CRITICAL == This %s is sending an error "
                             "to its %s: '%s' after processing the command "
                             "'%s'", from, to, s, cmdname);
        if (ctype == CLIENT_TYPE_MASTER && server.repl_backlog &&
            server.repl_backlog_histlen > 0)
        {
            showLatestBacklog();
        }
        server.stat_unexpected_error_replies++;
    }
}

void addReplyError(client *c, const char *err) {
    addReplyErrorLength(c,err,strlen(err));
}

void addReplyErrorFormat(client *c, const char *fmt, ...) {
    size_t l, j;
    va_list ap;
    va_start(ap,fmt);
    sds s = sdscatvprintf(sdsempty(),fmt,ap);
    va_end(ap);
    /* Make sure there are no newlines in the string, otherwise invalid protocol
     * is emitted. */
    l = sdslen(s);
    for (j = 0; j < l; j++) {
        if (s[j] == '\r' || s[j] == '\n') s[j] = ' ';
    }
    addReplyErrorLength(c,s,sdslen(s));
    sdsfree(s);
}

void addReplyStatusLength(client *c, const char *s, size_t len) {
    addReplyProto(c,"+",1);
    addReplyProto(c,s,len);
    addReplyProto(c,"\r\n",2);
}

void addReplyStatus(client *c, const char *status) {
    addReplyStatusLength(c,status,strlen(status));
}

void addReplyStatusFormat(client *c, const char *fmt, ...) {
    va_list ap;
    va_start(ap,fmt);
    sds s = sdscatvprintf(sdsempty(),fmt,ap);
    va_end(ap);
    addReplyStatusLength(c,s,sdslen(s));
    sdsfree(s);
}

/* Sometimes we are forced to create a new reply node, and we can't append to
 * the previous one, when that happens, we wanna try to trim the unused space
 * at the end of the last reply node which we won't use anymore. */
void trimReplyUnusedTailSpace(client *c) {
    listNode *ln = listLast(c->reply);
    clientReplyBlock *tail = ln? listNodeValue(ln): NULL;

    /* Note that 'tail' may be NULL even if we have a tail node, becuase when
     * addReplyDeferredLen() is used */
    if (!tail) return;

    /* We only try to trim the space is relatively high (more than a 1/4 of the
     * allocation), otherwise there's a high chance realloc will NOP.
     * Also, to avoid large memmove which happens as part of realloc, we only do
     * that if the used part is small.  */
    if (tail->size - tail->used > tail->size / 4 &&
        tail->used < PROTO_REPLY_CHUNK_BYTES)
    {
        size_t old_size = tail->size;
        tail = zrealloc(tail, tail->used + sizeof(clientReplyBlock));
        /* take over the allocation's internal fragmentation (at least for
         * memory usage tracking) */
        tail->size = zmalloc_usable(tail) - sizeof(clientReplyBlock);
        c->reply_bytes = c->reply_bytes + tail->size - old_size;
        listNodeValue(ln) = tail;
    }
}

/* Adds an empty object to the reply list that will contain the multi bulk
 * length, which is not known when this function is called. */
void *addReplyDeferredLen(client *c) {
    /* Note that we install the write event here even if the object is not
     * ready to be sent, since we are sure that before returning to the
     * event loop setDeferredAggregateLen() will be called. */
    if (prepareClientToWrite(c) != C_OK) return NULL;
    trimReplyUnusedTailSpace(c);
    listAddNodeTail(c->reply,NULL); /* NULL is our placeholder. */
    return listLast(c->reply);
}

/* Populate the length object and try gluing it to the next chunk. */
void setDeferredAggregateLen(client *c, void *node, long length, char prefix) {
    listNode *ln = (listNode*)node;
    clientReplyBlock *next;
    char lenstr[128];
    size_t lenstr_len = sprintf(lenstr, "%c%ld\r\n", prefix, length);

    /* Abort when *node is NULL: when the client should not accept writes
     * we return NULL in addReplyDeferredLen() */
    if (node == NULL) return;
    serverAssert(!listNodeValue(ln));

    /* Normally we fill this dummy NULL node, added by addReplyDeferredLen(),
     * with a new buffer structure containing the protocol needed to specify
     * the length of the array following. However sometimes when there is
     * little memory to move, we may instead remove this NULL node, and prefix
     * our protocol in the node immediately after to it, in order to save a
     * write(2) syscall later. Conditions needed to do it:
     *
     * - The next node is non-NULL,
     * - It has enough room already allocated
     * - And not too large (avoid large memmove) */
    if (ln->next != NULL && (next = listNodeValue(ln->next)) &&
        next->size - next->used >= lenstr_len &&
        next->used < PROTO_REPLY_CHUNK_BYTES * 4) {
        memmove(next->buf + lenstr_len, next->buf, next->used);
        memcpy(next->buf, lenstr, lenstr_len);
        next->used += lenstr_len;
        listDelNode(c->reply,ln);
    } else {
        /* Create a new node */
        clientReplyBlock *buf = zmalloc(lenstr_len + sizeof(clientReplyBlock));
        /* Take over the allocation's internal fragmentation */
        buf->size = zmalloc_usable(buf) - sizeof(clientReplyBlock);
        buf->used = lenstr_len;
        memcpy(buf->buf, lenstr, lenstr_len);
        listNodeValue(ln) = buf;
        c->reply_bytes += buf->size;
    }
    asyncCloseClientOnOutputBufferLimitReached(c);
}

void setDeferredArrayLen(client *c, void *node, long length) {
    setDeferredAggregateLen(c,node,length,'*');
}

void setDeferredMapLen(client *c, void *node, long length) {
    int prefix = c->resp == 2 ? '*' : '%';
    if (c->resp == 2) length *= 2;
    setDeferredAggregateLen(c,node,length,prefix);
}

void setDeferredSetLen(client *c, void *node, long length) {
    int prefix = c->resp == 2 ? '*' : '~';
    setDeferredAggregateLen(c,node,length,prefix);
}

void setDeferredAttributeLen(client *c, void *node, long length) {
    int prefix = c->resp == 2 ? '*' : '|';
    if (c->resp == 2) length *= 2;
    setDeferredAggregateLen(c,node,length,prefix);
}

void setDeferredPushLen(client *c, void *node, long length) {
    int prefix = c->resp == 2 ? '*' : '>';
    setDeferredAggregateLen(c,node,length,prefix);
}

/* Add a double as a bulk reply */
void addReplyDouble(client *c, double d) {
    if (isinf(d)) {
        /* Libc in odd systems (Hi Solaris!) will format infinite in a
         * different way, so better to handle it in an explicit way. */
        if (c->resp == 2) {
            addReplyBulkCString(c, d > 0 ? "inf" : "-inf");
        } else {
            addReplyProto(c, d > 0 ? ",inf\r\n" : ",-inf\r\n",
                              d > 0 ? 6 : 7);
        }
    } else {
        char dbuf[MAX_LONG_DOUBLE_CHARS+3],
             sbuf[MAX_LONG_DOUBLE_CHARS+32];
        int dlen, slen;
        if (c->resp == 2) {
            dlen = snprintf(dbuf,sizeof(dbuf),"%.17g",d);
            slen = snprintf(sbuf,sizeof(sbuf),"$%d\r\n%s\r\n",dlen,dbuf);
            addReplyProto(c,sbuf,slen);
        } else {
            dlen = snprintf(dbuf,sizeof(dbuf),",%.17g\r\n",d);
            addReplyProto(c,dbuf,dlen);
        }
    }
}

/* Add a long double as a bulk reply, but uses a human readable formatting
 * of the double instead of exposing the crude behavior of doubles to the
 * dear user. */
void addReplyHumanLongDouble(client *c, long double d) {
    if (c->resp == 2) {
        robj *o = createStringObjectFromLongDouble(d,1);
        addReplyBulk(c,o);
        decrRefCount(o);
    } else {
        char buf[MAX_LONG_DOUBLE_CHARS];
        int len = ld2string(buf,sizeof(buf),d,LD_STR_HUMAN);
        addReplyProto(c,",",1);
        addReplyProto(c,buf,len);
        addReplyProto(c,"\r\n",2);
    }
}

/* Add a long long as integer reply or bulk len / multi bulk count.
 * Basically this is used to output <prefix><long long><crlf>. */
void addReplyLongLongWithPrefix(client *c, long long ll, char prefix) {
    char buf[128];
    int len;

    /* Things like $3\r\n or *2\r\n are emitted very often by the protocol
     * so we have a few shared objects to use if the integer is small
     * like it is most of the times. */
    if (prefix == '*' && ll < OBJ_SHARED_BULKHDR_LEN && ll >= 0) {
        addReply(c,shared.mbulkhdr[ll]);
        return;
    } else if (prefix == '$' && ll < OBJ_SHARED_BULKHDR_LEN && ll >= 0) {
        addReply(c,shared.bulkhdr[ll]);
        return;
    }

    buf[0] = prefix;
    len = ll2string(buf+1,sizeof(buf)-1,ll);
    buf[len+1] = '\r';
    buf[len+2] = '\n';
    addReplyProto(c,buf,len+3);
}

void addReplyLongLong(client *c, long long ll) {
    if (ll == 0)
        addReply(c,shared.czero);
    else if (ll == 1)
        addReply(c,shared.cone);
    else
        addReplyLongLongWithPrefix(c,ll,':');
}

void addReplyAggregateLen(client *c, long length, int prefix) {
    if (prefix == '*' && length < OBJ_SHARED_BULKHDR_LEN)
        addReply(c,shared.mbulkhdr[length]);
    else
        addReplyLongLongWithPrefix(c,length,prefix);
}

void addReplyArrayLen(client *c, long length) {
    addReplyAggregateLen(c,length,'*');
}

void addReplyMapLen(client *c, long length) {
    int prefix = c->resp == 2 ? '*' : '%';
    if (c->resp == 2) length *= 2;
    addReplyAggregateLen(c,length,prefix);
}

void addReplySetLen(client *c, long length) {
    int prefix = c->resp == 2 ? '*' : '~';
    addReplyAggregateLen(c,length,prefix);
}

void addReplyAttributeLen(client *c, long length) {
    int prefix = c->resp == 2 ? '*' : '|';
    if (c->resp == 2) length *= 2;
    addReplyAggregateLen(c,length,prefix);
}

void addReplyPushLen(client *c, long length) {
    int prefix = c->resp == 2 ? '*' : '>';
    addReplyAggregateLen(c,length,prefix);
}

void addReplyNull(client *c) {
    if (c->resp == 2) {
        addReplyProto(c,"$-1\r\n",5);
    } else {
        addReplyProto(c,"_\r\n",3);
    }
}

void addReplyBool(client *c, int b) {
    if (c->resp == 2) {
        addReply(c, b ? shared.cone : shared.czero);
    } else {
        addReplyProto(c, b ? "#t\r\n" : "#f\r\n",4);
    }
}

/* A null array is a concept that no longer exists in RESP3. However
 * RESP2 had it, so API-wise we have this call, that will emit the correct
 * RESP2 protocol, however for RESP3 the reply will always be just the
 * Null type "_\r\n". */
void addReplyNullArray(client *c) {
    if (c->resp == 2) {
        addReplyProto(c,"*-1\r\n",5);
    } else {
        addReplyProto(c,"_\r\n",3);
    }
}

/* Create the length prefix of a bulk reply, example: $2234 */
void addReplyBulkLen(client *c, robj *obj) {
    size_t len = stringObjectLen(obj);

    if (len < OBJ_SHARED_BULKHDR_LEN)
        addReply(c,shared.bulkhdr[len]);
    else
        addReplyLongLongWithPrefix(c,len,'$');
}

/* Add a Redis Object as a bulk reply */
void addReplyBulk(client *c, robj *obj) {
    addReplyBulkLen(c,obj);
    addReply(c,obj);
    addReply(c,shared.crlf);
}

/* Add a C buffer as bulk reply */
void addReplyBulkCBuffer(client *c, const void *p, size_t len) {
    addReplyLongLongWithPrefix(c,len,'$');
    addReplyProto(c,p,len);
    addReply(c,shared.crlf);
}

/* Add sds to reply (takes ownership of sds and frees it) */
void addReplyBulkSds(client *c, sds s)  {
    addReplyLongLongWithPrefix(c,sdslen(s),'$');
    addReplySds(c,s);
    addReply(c,shared.crlf);
}

/* Add a C null term string as bulk reply */
void addReplyBulkCString(client *c, const char *s) {
    if (s == NULL) {
        addReplyNull(c);
    } else {
        addReplyBulkCBuffer(c,s,strlen(s));
    }
}

/* Add a long long as a bulk reply */
void addReplyBulkLongLong(client *c, long long ll) {
    char buf[64];
    int len;

    len = ll2string(buf,64,ll);
    addReplyBulkCBuffer(c,buf,len);
}

/* Reply with a verbatim type having the specified extension.
 *
 * The 'ext' is the "extension" of the file, actually just a three
 * character type that describes the format of the verbatim string.
 * For instance "txt" means it should be interpreted as a text only
 * file by the receiver, "md " as markdown, and so forth. Only the
 * three first characters of the extension are used, and if the
 * provided one is shorter than that, the remaining is filled with
 * spaces. */
void addReplyVerbatim(client *c, const char *s, size_t len, const char *ext) {
    if (c->resp == 2) {
        addReplyBulkCBuffer(c,s,len);
    } else {
        char buf[32];
        size_t preflen = snprintf(buf,sizeof(buf),"=%zu\r\nxxx:",len+4);
        char *p = buf+preflen-4;
        for (int i = 0; i < 3; i++) {
            if (*ext == '\0') {
                p[i] = ' ';
            } else {
                p[i] = *ext++;
            }
        }
        addReplyProto(c,buf,preflen);
        addReplyProto(c,s,len);
        addReplyProto(c,"\r\n",2);
    }
}

/* Add an array of C strings as status replies with a heading.
 * This function is typically invoked by from commands that support
 * subcommands in response to the 'help' subcommand. The help array
 * is terminated by NULL sentinel. */
void addReplyHelp(client *c, const char **help) {
    sds cmd = sdsnew((char*) c->argv[0]->ptr);
    void *blenp = addReplyDeferredLen(c);
    int blen = 0;

    sdstoupper(cmd);
    addReplyStatusFormat(c,
        "%s <subcommand> arg arg ... arg. Subcommands are:",cmd);
    sdsfree(cmd);

    while (help[blen]) addReplyStatus(c,help[blen++]);

    blen++;  /* Account for the header line(s). */
    setDeferredArrayLen(c,blenp,blen);
}

/* Add a suggestive error reply.
 * This function is typically invoked by from commands that support
 * subcommands in response to an unknown subcommand or argument error. */
void addReplySubcommandSyntaxError(client *c) {
    sds cmd = sdsnew((char*) c->argv[0]->ptr);
    sdstoupper(cmd);
    addReplyErrorFormat(c,
        "Unknown subcommand or wrong number of arguments for '%s'. Try %s HELP.",
        (char*)c->argv[1]->ptr,cmd);
    sdsfree(cmd);
}

/* Append 'src' client output buffers into 'dst' client output buffers. 
 * This function clears the output buffers of 'src' */
void AddReplyFromClient(client *dst, client *src) {
    if (prepareClientToWrite(dst) != C_OK)
        return;
    addReplyProto(dst,src->buf, src->bufpos);
    if (listLength(src->reply))
        listJoin(dst->reply,src->reply);
    dst->reply_bytes += src->reply_bytes;
    src->reply_bytes = 0;
    src->bufpos = 0;
}

/* Copy 'src' client output buffers into 'dst' client output buffers.
 * The function takes care of freeing the old output buffers of the
 * destination client. */
void copyClientOutputBuffer(client *dst, client *src) {
    listRelease(dst->reply);
    dst->sentlen = 0;
    dst->reply = listDup(src->reply);
    memcpy(dst->buf,src->buf,src->bufpos);
    dst->bufpos = src->bufpos;
    dst->reply_bytes = src->reply_bytes;
}

/* Return true if the specified client has pending reply buffers to write to
 * the socket. */
int clientHasPendingReplies(client *c) {
    return c->bufpos || listLength(c->reply);
}

void clientAcceptHandler(connection *conn) {
    client *c = connGetPrivateData(conn);

    if (connGetState(conn) != CONN_STATE_CONNECTED) {
        serverLog(LL_WARNING,
                "Error accepting a client connection: %s",
                connGetLastError(conn));
        freeClientAsync(c);
        return;
    }

    /* If the server is running in protected mode (the default) and there
     * is no password set, nor a specific interface is bound, we don't accept
     * requests from non loopback interfaces. Instead we try to explain the
     * user what to do to fix it if needed. */
    if (server.protected_mode &&
        server.bindaddr_count == 0 &&
        DefaultUser->flags & USER_FLAG_NOPASS &&
        !(c->flags & CLIENT_UNIX_SOCKET))
    {
        char cip[NET_IP_STR_LEN+1] = { 0 };
        connPeerToString(conn, cip, sizeof(cip)-1, NULL);

        if (strcmp(cip,"127.0.0.1") && strcmp(cip,"::1")) {
            char *err =
                "-DENIED Redis is running in protected mode because protected "
                "mode is enabled, no bind address was specified, no "
                "authentication password is requested to clients. In this mode "
                "connections are only accepted from the loopback interface. "
                "If you want to connect from external computers to Redis you "
                "may adopt one of the following solutions: "
                "1) Just disable protected mode sending the command "
                "'CONFIG SET protected-mode no' from the loopback interface "
                "by connecting to Redis from the same host the server is "
                "running, however MAKE SURE Redis is not publicly accessible "
                "from internet if you do so. Use CONFIG REWRITE to make this "
                "change permanent. "
                "2) Alternatively you can just disable the protected mode by "
                "editing the Redis configuration file, and setting the protected "
                "mode option to 'no', and then restarting the server. "
                "3) If you started the server manually just for testing, restart "
                "it with the '--protected-mode no' option. "
                "4) Setup a bind address or an authentication password. "
                "NOTE: You only need to do one of the above things in order for "
                "the server to start accepting connections from the outside.\r\n";
            if (connWrite(c->conn,err,strlen(err)) == -1) {
                /* Nothing to do, Just to avoid the warning... */
            }
            server.stat_rejected_conn++;
            freeClientAsync(c);
            return;
        }
    }

    server.stat_numconnections++;
    moduleFireServerEvent(REDISMODULE_EVENT_CLIENT_CHANGE,
                          REDISMODULE_SUBEVENT_CLIENT_CHANGE_CONNECTED,
                          c);
}

#define MAX_ACCEPTS_PER_CALL 1000
static void acceptCommonHandler(connection *conn, int flags, char *ip) {
    client *c;
    UNUSED(ip);

    /* Admission control will happen before a client is created and connAccept()
     * called, because we don't want to even start transport-level negotiation
     * if rejected.
     */
    if (listLength(server.clients) >= server.maxclients) {
        char *err = "-ERR max number of clients reached\r\n";

        /* That's a best effort error message, don't check write errors.
         * Note that for TLS connections, no handshake was done yet so nothing is written
         * and the connection will just drop.
         */
        if (connWrite(conn,err,strlen(err)) == -1) {
            /* Nothing to do, Just to avoid the warning... */
        }
        server.stat_rejected_conn++;
        connClose(conn);
        return;
    }

    /* Create connection and client */
    if ((c = createClient(conn)) == NULL) {
        char conninfo[100];
        serverLog(LL_WARNING,
            "Error registering fd event for the new client: %s (conn: %s)",
            connGetLastError(conn),
            connGetInfo(conn, conninfo, sizeof(conninfo)));
        connClose(conn); /* May be already closed, just ignore errors */
        return;
    }

    /* Last chance to keep flags */
    c->flags |= flags;

    /* Initiate accept.
     *
     * Note that connAccept() is free to do two things here:
     * 1. Call clientAcceptHandler() immediately;
     * 2. Schedule a future call to clientAcceptHandler().
     *
     * Because of that, we must do nothing else afterwards.
     */
    if (connAccept(conn, clientAcceptHandler) == C_ERR) {
        char conninfo[100];
        if (connGetState(conn) == CONN_STATE_ERROR)
            serverLog(LL_WARNING,
                    "Error accepting a client connection: %s (conn: %s)",
                    connGetLastError(conn), connGetInfo(conn, conninfo, sizeof(conninfo)));
        freeClient(connGetPrivateData(conn));
        return;
    }
}

void acceptTcpHandler(aeEventLoop *el, int fd, void *privdata, int mask) {
    int cport, cfd, max = MAX_ACCEPTS_PER_CALL;
    char cip[NET_IP_STR_LEN];
    UNUSED(el);
    UNUSED(mask);
    UNUSED(privdata);

    while(max--) {
        cfd = anetTcpAccept(server.neterr, fd, cip, sizeof(cip), &cport);
        if (cfd == ANET_ERR) {
            if (errno != EWOULDBLOCK)
                serverLog(LL_WARNING,
                    "Accepting client connection: %s", server.neterr);
            return;
        }
        serverLog(LL_VERBOSE,"Accepted %s:%d", cip, cport);
        acceptCommonHandler(connCreateAcceptedSocket(cfd),0,cip);
    }
}

void acceptTLSHandler(aeEventLoop *el, int fd, void *privdata, int mask) {
    int cport, cfd, max = MAX_ACCEPTS_PER_CALL;
    char cip[NET_IP_STR_LEN];
    UNUSED(el);
    UNUSED(mask);
    UNUSED(privdata);

    while(max--) {
        cfd = anetTcpAccept(server.neterr, fd, cip, sizeof(cip), &cport);
        if (cfd == ANET_ERR) {
            if (errno != EWOULDBLOCK)
                serverLog(LL_WARNING,
                    "Accepting client connection: %s", server.neterr);
            return;
        }
        serverLog(LL_VERBOSE,"Accepted %s:%d", cip, cport);
        acceptCommonHandler(connCreateAcceptedTLS(cfd, server.tls_auth_clients),0,cip);
    }
}

void acceptUnixHandler(aeEventLoop *el, int fd, void *privdata, int mask) {
    int cfd, max = MAX_ACCEPTS_PER_CALL;
    UNUSED(el);
    UNUSED(mask);
    UNUSED(privdata);

    while(max--) {
        cfd = anetUnixAccept(server.neterr, fd);
        if (cfd == ANET_ERR) {
            if (errno != EWOULDBLOCK)
                serverLog(LL_WARNING,
                    "Accepting client connection: %s", server.neterr);
            return;
        }
        serverLog(LL_VERBOSE,"Accepted connection to %s", server.unixsocket);
        acceptCommonHandler(connCreateAcceptedSocket(cfd),CLIENT_UNIX_SOCKET,NULL);
    }
}

static void freeClientArgv(client *c) {
    int j;
    for (j = 0; j < c->argc; j++)
        decrRefCountDRAM(c->argv[j]);
    c->argc = 0;
    c->cmd = NULL;
}

/* Close all the slaves connections. This is useful in chained replication
 * when we resync with our own master and want to force all our slaves to
 * resync with us as well. */
void disconnectSlaves(void) {
    listIter li;
    listNode *ln;
    listRewind(server.slaves,&li);
    while((ln = listNext(&li))) {
        freeClient((client*)ln->value);
    }
}

/* Remove the specified client from global lists where the client could
 * be referenced, not including the Pub/Sub channels.
 * This is used by freeClient() and replicationCacheMaster(). */
void unlinkClient(client *c) {
    listNode *ln;

    /* If this is marked as current client unset it. */
    if (server.current_client == c) server.current_client = NULL;

    /* Certain operations must be done only if the client has an active connection.
     * If the client was already unlinked or if it's a "fake client" the
     * conn is already set to NULL. */
    if (c->conn) {
        /* Remove from the list of active clients. */
        if (c->client_list_node) {
            uint64_t id = htonu64(c->id);
            raxRemove(server.clients_index,(unsigned char*)&id,sizeof(id),NULL);
            listDelNode(server.clients,c->client_list_node);
            c->client_list_node = NULL;
        }

        /* Check if this is a replica waiting for diskless replication (rdb pipe),
         * in which case it needs to be cleaned from that list */
        if (c->flags & CLIENT_SLAVE &&
            c->replstate == SLAVE_STATE_WAIT_BGSAVE_END &&
            server.rdb_pipe_conns)
        {
            int i;
            for (i=0; i < server.rdb_pipe_numconns; i++) {
                if (server.rdb_pipe_conns[i] == c->conn) {
                    rdbPipeWriteHandlerConnRemoved(c->conn);
                    server.rdb_pipe_conns[i] = NULL;
                    break;
                }
            }
        }
        connClose(c->conn);
        c->conn = NULL;
    }

    /* Remove from the list of pending writes if needed. */
    if (c->flags & CLIENT_PENDING_WRITE) {
        ln = listSearchKey(server.clients_pending_write,c);
        serverAssert(ln != NULL);
        listDelNodeDRAM(server.clients_pending_write,ln);
        c->flags &= ~CLIENT_PENDING_WRITE;
    }

    /* Remove from the list of pending reads if needed. */
    if (c->flags & CLIENT_PENDING_READ) {
        ln = listSearchKey(server.clients_pending_read,c);
        serverAssert(ln != NULL);
        listDelNode(server.clients_pending_read,ln);
        c->flags &= ~CLIENT_PENDING_READ;
    }

    /* When client was just unblocked because of a blocking operation,
     * remove it from the list of unblocked clients. */
    if (c->flags & CLIENT_UNBLOCKED) {
        ln = listSearchKey(server.unblocked_clients,c);
        serverAssert(ln != NULL);
        listDelNode(server.unblocked_clients,ln);
        c->flags &= ~CLIENT_UNBLOCKED;
    }

    /* Clear the tracking status. */
    if (c->flags & CLIENT_TRACKING) disableTracking(c);
}

void freeClient(client *c) {
    listNode *ln;

    /* If a client is protected, yet we need to free it right now, make sure
     * to at least use asynchronous freeing. */
    if (c->flags & CLIENT_PROTECTED) {
        freeClientAsync(c);
        return;
    }

    /* For connected clients, call the disconnection event of modules hooks. */
    if (c->conn) {
        moduleFireServerEvent(REDISMODULE_EVENT_CLIENT_CHANGE,
                              REDISMODULE_SUBEVENT_CLIENT_CHANGE_DISCONNECTED,
                              c);
    }

    /* Notify module system that this client auth status changed. */
    moduleNotifyUserChanged(c);

    /* If this client was scheduled for async freeing we need to remove it
     * from the queue. Note that we need to do this here, because later
     * we may call replicationCacheMaster() and the client should already
     * be removed from the list of clients to free. */
    if (c->flags & CLIENT_CLOSE_ASAP) {
        ln = listSearchKey(server.clients_to_close,c);
        serverAssert(ln != NULL);
        listDelNode(server.clients_to_close,ln);
    }

    /* If it is our master that's beging disconnected we should make sure
     * to cache the state to try a partial resynchronization later.
     *
     * Note that before doing this we make sure that the client is not in
     * some unexpected state, by checking its flags. */
    if (server.master && c->flags & CLIENT_MASTER) {
        serverLog(LL_WARNING,"Connection with master lost.");
        if (!(c->flags & (CLIENT_PROTOCOL_ERROR|CLIENT_BLOCKED))) {
            c->flags &= ~(CLIENT_CLOSE_ASAP|CLIENT_CLOSE_AFTER_REPLY);
            replicationCacheMaster(c);
            return;
        }
    }

    /* Log link disconnection with slave */
    if (getClientType(c) == CLIENT_TYPE_SLAVE) {
        serverLog(LL_WARNING,"Connection with replica %s lost.",
            replicationGetSlaveName(c));
    }

    /* Free the query buffer */
    sdsfree(c->querybuf);
    sdsfree(c->pending_querybuf);
    c->querybuf = NULL;

    /* Deallocate structures used to block on blocking ops. */
    if (c->flags & CLIENT_BLOCKED) unblockClient(c);
    dictRelease(c->bpop.keys);

    /* UNWATCH all the keys */
    unwatchAllKeys(c);
    listReleaseDRAM(c->watched_keys);

    /* Unsubscribe from all the pubsub channels */
    pubsubUnsubscribeAllChannels(c,0);
    pubsubUnsubscribeAllPatterns(c,0);
    dictRelease(c->pubsub_channels);
    listReleaseDRAM(c->pubsub_patterns);

    /* Free data structures. */
    listReleaseDRAM(c->reply);
    freeClientArgv(c);

    /* Unlink the client: this will close the socket, remove the I/O
     * handlers, and remove references of the client from different
     * places where active clients may be referenced. */
    unlinkClient(c);

    /* Master/slave cleanup Case 1:
     * we lost the connection with a slave. */
    if (c->flags & CLIENT_SLAVE) {
        if (c->replstate == SLAVE_STATE_SEND_BULK) {
            if (c->repldbfd != -1) close(c->repldbfd);
            if (c->replpreamble) sdsfree(c->replpreamble);
        }
        list *l = (c->flags & CLIENT_MONITOR) ? server.monitors : server.slaves;
        ln = listSearchKey(l,c);
        serverAssert(ln != NULL);
        listDelNode(l,ln);
        /* We need to remember the time when we started to have zero
         * attached slaves, as after some time we'll free the replication
         * backlog. */
        if (getClientType(c) == CLIENT_TYPE_SLAVE && listLength(server.slaves) == 0)
            server.repl_no_slaves_since = server.unixtime;
        refreshGoodSlavesCount();
        /* Fire the replica change modules event. */
        if (c->replstate == SLAVE_STATE_ONLINE)
            moduleFireServerEvent(REDISMODULE_EVENT_REPLICA_CHANGE,
                                  REDISMODULE_SUBEVENT_REPLICA_CHANGE_OFFLINE,
                                  NULL);
    }

    /* Master/slave cleanup Case 2:
     * we lost the connection with the master. */
    if (c->flags & CLIENT_MASTER) replicationHandleMasterDisconnection();

   /* Remove the contribution that this client gave to our
     * incrementally computed memory usage. */
    server.stat_clients_type_memory[c->client_cron_last_memory_type] -=
        c->client_cron_last_memory_usage;

    /* Release other dynamically allocated client structure fields,
     * and finally release the client structure itself. */
    if (c->name) decrRefCount(c->name);
    zfree_dram(c->argv);
    freeClientMultiState(c);
    sdsfree(c->peerid);
    zfree_dram(c);
}

/* Schedule a client to free it at a safe time in the serverCron() function.
 * This function is useful when we need to terminate a client but we are in
 * a context where calling freeClient() is not possible, because the client
 * should be valid for the continuation of the flow of the program. */
void freeClientAsync(client *c) {
    /* We need to handle concurrent access to the server.clients_to_close list
     * only in the freeClientAsync() function, since it's the only function that
     * may access the list while Redis uses I/O threads. All the other accesses
     * are in the context of the main thread while the other threads are
     * idle. */
    if (c->flags & CLIENT_CLOSE_ASAP || c->flags & CLIENT_LUA) return;
    c->flags |= CLIENT_CLOSE_ASAP;
    if (server.io_threads_num == 1) {
        /* no need to bother with locking if there's just one thread (the main thread) */
        listAddNodeTail(server.clients_to_close,c);
        return;
    }
    static pthread_mutex_t async_free_queue_mutex = PTHREAD_MUTEX_INITIALIZER;
    pthread_mutex_lock(&async_free_queue_mutex);
    listAddNodeTail(server.clients_to_close,c);
    pthread_mutex_unlock(&async_free_queue_mutex);
}

/* Free the clietns marked as CLOSE_ASAP, return the number of clients
 * freed. */
int freeClientsInAsyncFreeQueue(void) {
    int freed = 0;
    listIter li;
    listNode *ln;

    listRewind(server.clients_to_close,&li);
    while ((ln = listNext(&li)) != NULL) {
        client *c = listNodeValue(ln);

        if (c->flags & CLIENT_PROTECTED) continue;

        c->flags &= ~CLIENT_CLOSE_ASAP;
        freeClient(c);
        listDelNode(server.clients_to_close,ln);
        freed++;
    }
    return freed;
}

/* Return a client by ID, or NULL if the client ID is not in the set
 * of registered clients. Note that "fake clients", created with -1 as FD,
 * are not registered clients. */
client *lookupClientByID(uint64_t id) {
    id = htonu64(id);
    client *c = raxFind(server.clients_index,(unsigned char*)&id,sizeof(id));
    return (c == raxNotFound) ? NULL : c;
}

/* Write data in output buffers to client. Return C_OK if the client
 * is still valid after the call, C_ERR if it was freed because of some
 * error.  If handler_installed is set, it will attempt to clear the
 * write event.
 *
 * This function is called by threads, but always with handler_installed
 * set to 0. So when handler_installed is set to 0 the function must be
 * thread safe. */
int writeToClient(client *c, int handler_installed) {
    ssize_t nwritten = 0, totwritten = 0;
    size_t objlen;
    clientReplyBlock *o;

    while(clientHasPendingReplies(c)) {
        if (c->bufpos > 0) {
            nwritten = connWrite(c->conn,c->buf+c->sentlen,c->bufpos-c->sentlen);
            if (nwritten <= 0) break;
            c->sentlen += nwritten;
            totwritten += nwritten;

            /* If the buffer was sent, set bufpos to zero to continue with
             * the remainder of the reply. */
            if ((int)c->sentlen == c->bufpos) {
                c->bufpos = 0;
                c->sentlen = 0;
            }
        } else {
            o = listNodeValue(listFirst(c->reply));
            objlen = o->used;

            if (objlen == 0) {
                c->reply_bytes -= o->size;
                listDelNode(c->reply,listFirst(c->reply));
                continue;
            }

            nwritten = connWrite(c->conn, o->buf + c->sentlen, objlen - c->sentlen);
            if (nwritten <= 0) break;
            c->sentlen += nwritten;
            totwritten += nwritten;

            /* If we fully sent the object on head go to the next one */
            if (c->sentlen == objlen) {
                c->reply_bytes -= o->size;
                listDelNode(c->reply,listFirst(c->reply));
                c->sentlen = 0;
                /* If there are no longer objects in the list, we expect
                 * the count of reply bytes to be exactly zero. */
                if (listLength(c->reply) == 0)
                    serverAssert(c->reply_bytes == 0);
            }
        }
        /* Note that we avoid to send more than NET_MAX_WRITES_PER_EVENT
         * bytes, in a single threaded server it's a good idea to serve
         * other clients as well, even if a very large request comes from
         * super fast link that is always able to accept data (in real world
         * scenario think about 'KEYS *' against the loopback interface).
         *
         * However if we are over the maxmemory limit we ignore that and
         * just deliver as much data as it is possible to deliver.
         *
         * Moreover, we also send as much as possible if the client is
         * a slave or a monitor (otherwise, on high-speed traffic, the
         * replication/output buffer will grow indefinitely) */
        if (totwritten > NET_MAX_WRITES_PER_EVENT &&
            (server.maxmemory == 0 ||
             zmalloc_used_memory() < server.maxmemory) &&
            !(c->flags & CLIENT_SLAVE)) break;
    }
    server.stat_net_output_bytes += totwritten;
    if (nwritten == -1) {
        if (connGetState(c->conn) == CONN_STATE_CONNECTED) {
            nwritten = 0;
        } else {
            serverLog(LL_VERBOSE,
                "Error writing to client: %s", connGetLastError(c->conn));
            freeClientAsync(c);
            return C_ERR;
        }
    }
    if (totwritten > 0) {
        /* For clients representing masters we don't count sending data
         * as an interaction, since we always send REPLCONF ACK commands
         * that take some time to just fill the socket output buffer.
         * We just rely on data / pings received for timeout detection. */
        if (!(c->flags & CLIENT_MASTER)) c->lastinteraction = server.unixtime;
    }
    if (!clientHasPendingReplies(c)) {
        c->sentlen = 0;
        /* Note that writeToClient() is called in a threaded way, but
         * adDeleteFileEvent() is not thread safe: however writeToClient()
         * is always called with handler_installed set to 0 from threads
         * so we are fine. */
        if (handler_installed) connSetWriteHandler(c->conn, NULL);

        /* Close connection after entire reply has been sent. */
        if (c->flags & CLIENT_CLOSE_AFTER_REPLY) {
            freeClientAsync(c);
            return C_ERR;
        }
    }
    return C_OK;
}

/* Write event handler. Just send data to the client. */
void sendReplyToClient(connection *conn) {
    client *c = connGetPrivateData(conn);
    writeToClient(c,1);
}

/* This function is called just before entering the event loop, in the hope
 * we can just write the replies to the client output buffer without any
 * need to use a syscall in order to install the writable event handler,
 * get it called, and so forth. */
int handleClientsWithPendingWrites(void) {
    listIter li;
    listNode *ln;
    int processed = listLength(server.clients_pending_write);

    listRewind(server.clients_pending_write,&li);
    while((ln = listNext(&li))) {
        client *c = listNodeValue(ln);
        c->flags &= ~CLIENT_PENDING_WRITE;
        listDelNodeDRAM(server.clients_pending_write,ln);

        /* If a client is protected, don't do anything,
         * that may trigger write error or recreate handler. */
        if (c->flags & CLIENT_PROTECTED) continue;

        /* Try to write buffers to the client socket. */
        if (writeToClient(c,0) == C_ERR) continue;

        /* If after the synchronous writes above we still have data to
         * output to the client, we need to install the writable handler. */
        if (clientHasPendingReplies(c)) {
            int ae_barrier = 0;
            /* For the fsync=always policy, we want that a given FD is never
             * served for reading and writing in the same event loop iteration,
             * so that in the middle of receiving the query, and serving it
             * to the client, we'll call beforeSleep() that will do the
             * actual fsync of AOF to disk. the write barrier ensures that. */
            if (server.aof_state == AOF_ON &&
                server.aof_fsync == AOF_FSYNC_ALWAYS)
            {
                ae_barrier = 1;
            }
            if (connSetWriteHandlerWithBarrier(c->conn, sendReplyToClient, ae_barrier) == C_ERR) {
                freeClientAsync(c);
            }
        }
    }
    return processed;
}

/* resetClient prepare the client to process the next command */
void resetClient(client *c) {
    redisCommandProc *prevcmd = c->cmd ? c->cmd->proc : NULL;

    freeClientArgv(c);
    c->reqtype = 0;
    c->multibulklen = 0;
    c->bulklen = -1;

    /* We clear the ASKING flag as well if we are not inside a MULTI, and
     * if what we just executed is not the ASKING command itself. */
    if (!(c->flags & CLIENT_MULTI) && prevcmd != askingCommand)
        c->flags &= ~CLIENT_ASKING;

    /* We do the same for the CACHING command as well. It also affects
     * the next command or transaction executed, in a way very similar
     * to ASKING. */
    if (!(c->flags & CLIENT_MULTI) && prevcmd != clientCommand)
        c->flags &= ~CLIENT_TRACKING_CACHING;

    /* Remove the CLIENT_REPLY_SKIP flag if any so that the reply
     * to the next command will be sent, but set the flag if the command
     * we just processed was "CLIENT REPLY SKIP". */
    c->flags &= ~CLIENT_REPLY_SKIP;
    if (c->flags & CLIENT_REPLY_SKIP_NEXT) {
        c->flags |= CLIENT_REPLY_SKIP;
        c->flags &= ~CLIENT_REPLY_SKIP_NEXT;
    }
}

/* This funciton is used when we want to re-enter the event loop but there
 * is the risk that the client we are dealing with will be freed in some
 * way. This happens for instance in:
 *
 * * DEBUG RELOAD and similar.
 * * When a Lua script is in -BUSY state.
 *
 * So the function will protect the client by doing two things:
 *
 * 1) It removes the file events. This way it is not possible that an
 *    error is signaled on the socket, freeing the client.
 * 2) Moreover it makes sure that if the client is freed in a different code
 *    path, it is not really released, but only marked for later release. */
void protectClient(client *c) {
    c->flags |= CLIENT_PROTECTED;
    connSetReadHandler(c->conn,NULL);
    connSetWriteHandler(c->conn,NULL);
}

/* This will undo the client protection done by protectClient() */
void unprotectClient(client *c) {
    if (c->flags & CLIENT_PROTECTED) {
        c->flags &= ~CLIENT_PROTECTED;
        connSetReadHandler(c->conn,readQueryFromClient);
        if (clientHasPendingReplies(c)) clientInstallWriteHandler(c);
    }
}

/* Like processMultibulkBuffer(), but for the inline protocol instead of RESP,
 * this function consumes the client query buffer and creates a command ready
 * to be executed inside the client structure. Returns C_OK if the command
 * is ready to be executed, or C_ERR if there is still protocol to read to
 * have a well formed command. The function also returns C_ERR when there is
 * a protocol error: in such a case the client structure is setup to reply
 * with the error and close the connection. */
int processInlineBuffer(client *c) {
    char *newline;
    int argc, j, linefeed_chars = 1;
    sds *argv, aux;
    size_t querylen;

    /* Search for end of line */
    newline = strchr(c->querybuf+c->qb_pos,'\n');

    /* Nothing to do without a \r\n */
    if (newline == NULL) {
        if (sdslen(c->querybuf)-c->qb_pos > PROTO_INLINE_MAX_SIZE) {
            addReplyError(c,"Protocol error: too big inline request");
            setProtocolError("too big inline request",c);
        }
        return C_ERR;
    }

    /* Handle the \r\n case. */
    if (newline && newline != c->querybuf+c->qb_pos && *(newline-1) == '\r')
        newline--, linefeed_chars++;

    /* Split the input buffer up to the \r\n */
    querylen = newline-(c->querybuf+c->qb_pos);
    aux = sdsnewlen(c->querybuf+c->qb_pos,querylen);
    argv = sdssplitargs(aux,&argc);
    sdsfree(aux);
    if (argv == NULL) {
        addReplyError(c,"Protocol error: unbalanced quotes in request");
        setProtocolError("unbalanced quotes in inline request",c);
        return C_ERR;
    }

    /* Newline from slaves can be used to refresh the last ACK time.
     * This is useful for a slave to ping back while loading a big
     * RDB file. */
    if (querylen == 0 && getClientType(c) == CLIENT_TYPE_SLAVE)
        c->repl_ack_time = server.unixtime;

    /* Masters should never send us inline protocol to run actual
     * commands. If this happens, it is likely due to a bug in Redis where
     * we got some desynchronization in the protocol, for example
     * beause of a PSYNC gone bad.
     *
     * However the is an exception: masters may send us just a newline
     * to keep the connection active. */
    if (querylen != 0 && c->flags & CLIENT_MASTER) {
        serverLog(LL_WARNING,"WARNING: Receiving inline protocol from master, master stream corruption? Closing the master connection and discarding the cached master.");
        setProtocolError("Master using the inline protocol. Desync?",c);
        return C_ERR;
    }

    /* Move querybuffer position to the next query in the buffer. */
    c->qb_pos += querylen+linefeed_chars;

    /* Setup argv array on client structure */
    if (argc) {
        if (c->argv) zfree_dram(c->argv);
        c->argv = zmalloc_dram(sizeof(robj*)*argc);
    }

    /* Create redis objects for all arguments. */
    for (c->argc = 0, j = 0; j < argc; j++) {
        c->argv[c->argc] = createObject(OBJ_STRING,argv[j]);
        c->argc++;
    }
    zfree(argv);
    return C_OK;
}

/* Helper function. Record protocol erro details in server log,
 * and set the client as CLIENT_CLOSE_AFTER_REPLY and
 * CLIENT_PROTOCOL_ERROR. */
#define PROTO_DUMP_LEN 128
static void setProtocolError(const char *errstr, client *c) {
    if (server.verbosity <= LL_VERBOSE || c->flags & CLIENT_MASTER) {
        sds client = catClientInfoString(sdsempty(),c);

        /* Sample some protocol to given an idea about what was inside. */
        char buf[256];
        if (sdslen(c->querybuf)-c->qb_pos < PROTO_DUMP_LEN) {
            snprintf(buf,sizeof(buf),"Query buffer during protocol error: '%s'", c->querybuf+c->qb_pos);
        } else {
            snprintf(buf,sizeof(buf),"Query buffer during protocol error: '%.*s' (... more %zu bytes ...) '%.*s'", PROTO_DUMP_LEN/2, c->querybuf+c->qb_pos, sdslen(c->querybuf)-c->qb_pos-PROTO_DUMP_LEN, PROTO_DUMP_LEN/2, c->querybuf+sdslen(c->querybuf)-PROTO_DUMP_LEN/2);
        }

        /* Remove non printable chars. */
        char *p = buf;
        while (*p != '\0') {
            if (!isprint(*p)) *p = '.';
            p++;
        }

        /* Log all the client and protocol info. */
        int loglevel = (c->flags & CLIENT_MASTER) ? LL_WARNING :
                                                    LL_VERBOSE;
        serverLog(loglevel,
            "Protocol error (%s) from client: %s. %s", errstr, client, buf);
        sdsfree(client);
    }
    c->flags |= (CLIENT_CLOSE_AFTER_REPLY|CLIENT_PROTOCOL_ERROR);
}

/* Process the query buffer for client 'c', setting up the client argument
 * vector for command execution. Returns C_OK if after running the function
 * the client has a well-formed ready to be processed command, otherwise
 * C_ERR if there is still to read more buffer to get the full command.
 * The function also returns C_ERR when there is a protocol error: in such a
 * case the client structure is setup to reply with the error and close
 * the connection.
 *
 * This function is called if processInputBuffer() detects that the next
 * command is in RESP format, so the first byte in the command is found
 * to be '*'. Otherwise for inline commands processInlineBuffer() is called. */
int processMultibulkBuffer(client *c) {
    char *newline = NULL;
    int ok;
    long long ll;

    if (c->multibulklen == 0) {
        /* The client should have been reset */
        serverAssertWithInfo(c,NULL,c->argc == 0);

        /* Multi bulk length cannot be read without a \r\n */
        newline = strchr(c->querybuf+c->qb_pos,'\r');
        if (newline == NULL) {
            if (sdslen(c->querybuf)-c->qb_pos > PROTO_INLINE_MAX_SIZE) {
                addReplyError(c,"Protocol error: too big mbulk count string");
                setProtocolError("too big mbulk count string",c);
            }
            return C_ERR;
        }

        /* Buffer should also contain \n */
        if (newline-(c->querybuf+c->qb_pos) > (ssize_t)(sdslen(c->querybuf)-c->qb_pos-2))
            return C_ERR;

        /* We know for sure there is a whole line since newline != NULL,
         * so go ahead and find out the multi bulk length. */
        serverAssertWithInfo(c,NULL,c->querybuf[c->qb_pos] == '*');
        ok = string2ll(c->querybuf+1+c->qb_pos,newline-(c->querybuf+1+c->qb_pos),&ll);
        if (!ok || ll > 1024*1024) {
            addReplyError(c,"Protocol error: invalid multibulk length");
            setProtocolError("invalid mbulk count",c);
            return C_ERR;
        }

        c->qb_pos = (newline-c->querybuf)+2;

        if (ll <= 0) return C_OK;

        c->multibulklen = ll;

        /* Setup argv array on client structure */
        if (c->argv) zfree_dram(c->argv);
        c->argv = zmalloc_dram(sizeof(robj*)*c->multibulklen);
    }

    serverAssertWithInfo(c,NULL,c->multibulklen > 0);
    while(c->multibulklen) {
        /* Read bulk length if unknown */
        if (c->bulklen == -1) {
            newline = strchr(c->querybuf+c->qb_pos,'\r');
            if (newline == NULL) {
                if (sdslen(c->querybuf)-c->qb_pos > PROTO_INLINE_MAX_SIZE) {
                    addReplyError(c,
                        "Protocol error: too big bulk count string");
                    setProtocolError("too big bulk count string",c);
                    return C_ERR;
                }
                break;
            }

            /* Buffer should also contain \n */
            if (newline-(c->querybuf+c->qb_pos) > (ssize_t)(sdslen(c->querybuf)-c->qb_pos-2))
                break;

            if (c->querybuf[c->qb_pos] != '$') {
                addReplyErrorFormat(c,
                    "Protocol error: expected '$', got '%c'",
                    c->querybuf[c->qb_pos]);
                setProtocolError("expected $ but got something else",c);
                return C_ERR;
            }

            ok = string2ll(c->querybuf+c->qb_pos+1,newline-(c->querybuf+c->qb_pos+1),&ll);
            if (!ok || ll < 0 || ll > server.proto_max_bulk_len) {
                addReplyError(c,"Protocol error: invalid bulk length");
                setProtocolError("invalid bulk length",c);
                return C_ERR;
            }

            c->qb_pos = newline-c->querybuf+2;
            if (ll >= PROTO_MBULK_BIG_ARG) {
                /* If we are going to read a large object from network
                 * try to make it likely that it will start at c->querybuf
                 * boundary so that we can optimize object creation
                 * avoiding a large copy of data.
                 *
                 * But only when the data we have not parsed is less than
                 * or equal to ll+2. If the data length is greater than
                 * ll+2, trimming querybuf is just a waste of time, because
                 * at this time the querybuf contains not only our bulk. */
                if (sdslen(c->querybuf)-c->qb_pos <= (size_t)ll+2) {
                    sdsrange(c->querybuf,c->qb_pos,-1);
                    c->qb_pos = 0;
                    /* Hint the sds library about the amount of bytes this string is
                     * going to contain. */
                    c->querybuf = sdsMakeRoomFor(c->querybuf,ll+2);
                }
            }
            c->bulklen = ll;
        }

        /* Read bulk argument */
        if (sdslen(c->querybuf)-c->qb_pos < (size_t)(c->bulklen+2)) {
            /* Not enough data (+2 == trailing \r\n) */
            break;
        } else {
            /* Optimization: if the buffer contains JUST our bulk element
             * instead of creating a new object by *copying* the sds we
             * just use the current sds string. */
            if (c->qb_pos == 0 &&
                c->bulklen >= PROTO_MBULK_BIG_ARG &&
                sdslen(c->querybuf) == (size_t)(c->bulklen+2))
            {
                c->argv[c->argc++] = createObject(OBJ_STRING,c->querybuf);
                sdsIncrLen(c->querybuf,-2); /* remove CRLF */
                /* Assume that if we saw a fat argument we'll see another one
                 * likely... */
                c->querybuf = sdsnewlen(SDS_NOINIT,c->bulklen+2);
                sdsclear(c->querybuf);
            } else {
                c->argv[c->argc++] =
                    createStringObject(c->querybuf+c->qb_pos,c->bulklen);
                c->qb_pos += c->bulklen+2;
            }
            c->bulklen = -1;
            c->multibulklen--;
        }
    }

    /* We're done when c->multibulk == 0 */
    if (c->multibulklen == 0) return C_OK;

    /* Still not ready to process the command */
    return C_ERR;
}

/* Perform necessary tasks after a command was executed:
 *
 * 1. The client is reset unless there are reasons to avoid doing it.
 * 2. In the case of master clients, the replication offset is updated.
 * 3. Propagate commands we got from our master to replicas down the line. */
void commandProcessed(client *c) {
    long long prev_offset = c->reploff;
    if (c->flags & CLIENT_MASTER && !(c->flags & CLIENT_MULTI)) {
        /* Update the applied replication offset of our master. */
        c->reploff = c->read_reploff - sdslen(c->querybuf) + c->qb_pos;
    }

    /* Don't reset the client structure for clients blocked in a
     * module blocking command, so that the reply callback will
     * still be able to access the client argv and argc field.
     * The client will be reset in unblockClientFromModule(). */
    if (!(c->flags & CLIENT_BLOCKED) ||
        c->btype != BLOCKED_MODULE)
    {
        resetClient(c);
    }

    /* If the client is a master we need to compute the difference
     * between the applied offset before and after processing the buffer,
     * to understand how much of the replication stream was actually
     * applied to the master state: this quantity, and its corresponding
     * part of the replication stream, will be propagated to the
     * sub-replicas and to the replication backlog. */
    if (c->flags & CLIENT_MASTER) {
        long long applied = c->reploff - prev_offset;
        if (applied) {
            replicationFeedSlavesFromMasterStream(server.slaves,
                    c->pending_querybuf, applied);
            sdsrange(c->pending_querybuf,applied,-1);
        }
    }
}

/* This function calls processCommand(), but also performs a few sub tasks
 * for the client that are useful in that context:
 *
 * 1. It sets the current client to the client 'c'.
 * 2. calls commandProcessed() if the command was handled.
 *
 * The function returns C_ERR in case the client was freed as a side effect
 * of processing the command, otherwise C_OK is returned. */
int processCommandAndResetClient(client *c) {
    int deadclient = 0;
    server.current_client = c;
    if (processCommand(c) == C_OK) {
        commandProcessed(c);
    }
    if (server.current_client == NULL) deadclient = 1;
    server.current_client = NULL;
    /* freeMemoryIfNeeded may flush slave output buffers. This may
     * result into a slave, that may be the active client, to be
     * freed. */
    return deadclient ? C_ERR : C_OK;
}

/* This function is called every time, in the client structure 'c', there is
 * more query buffer to process, because we read more data from the socket
 * or because a client was blocked and later reactivated, so there could be
 * pending query buffer, already representing a full command, to process. */
void processInputBuffer(client *c) {
    /* Keep processing while there is something in the input buffer */
    while(c->qb_pos < sdslen(c->querybuf)) {
        /* Return if clients are paused. */
        if (!(c->flags & CLIENT_SLAVE) && clientsArePaused()) break;

        /* Immediately abort if the client is in the middle of something. */
        if (c->flags & CLIENT_BLOCKED) break;

        /* Don't process more buffers from clients that have already pending
         * commands to execute in c->argv. */
        if (c->flags & CLIENT_PENDING_COMMAND) break;

        /* Don't process input from the master while there is a busy script
         * condition on the slave. We want just to accumulate the replication
         * stream (instead of replying -BUSY like we do with other clients) and
         * later resume the processing. */
        if (server.lua_timedout && c->flags & CLIENT_MASTER) break;

        /* CLIENT_CLOSE_AFTER_REPLY closes the connection once the reply is
         * written to the client. Make sure to not let the reply grow after
         * this flag has been set (i.e. don't process more commands).
         *
         * The same applies for clients we want to terminate ASAP. */
        if (c->flags & (CLIENT_CLOSE_AFTER_REPLY|CLIENT_CLOSE_ASAP)) break;

        /* Determine request type when unknown. */
        if (!c->reqtype) {
            if (c->querybuf[c->qb_pos] == '*') {
                c->reqtype = PROTO_REQ_MULTIBULK;
            } else {
                c->reqtype = PROTO_REQ_INLINE;
            }
        }

        if (c->reqtype == PROTO_REQ_INLINE) {
            if (processInlineBuffer(c) != C_OK) break;
            /* If the Gopher mode and we got zero or one argument, process
             * the request in Gopher mode. */
            if (server.gopher_enabled &&
                ((c->argc == 1 && ((char*)(c->argv[0]->ptr))[0] == '/') ||
                  c->argc == 0))
            {
                processGopherRequest(c);
                resetClient(c);
                c->flags |= CLIENT_CLOSE_AFTER_REPLY;
                break;
            }
        } else if (c->reqtype == PROTO_REQ_MULTIBULK) {
            if (processMultibulkBuffer(c) != C_OK) break;
        } else {
            serverPanic("Unknown request type");
        }

        /* Multibulk processing could see a <= 0 length. */
        if (c->argc == 0) {
            resetClient(c);
        } else {
            /* If we are in the context of an I/O thread, we can't really
             * execute the command here. All we can do is to flag the client
             * as one that needs to process the command. */
            if (c->flags & CLIENT_PENDING_READ) {
                c->flags |= CLIENT_PENDING_COMMAND;
                break;
            }

            /* We are finally ready to execute the command. */
            if (processCommandAndResetClient(c) == C_ERR) {
                /* If the client is no longer valid, we avoid exiting this
                 * loop and trimming the client buffer later. So we return
                 * ASAP in that case. */
                return;
            }
        }
    }

    /* Trim to pos */
    if (c->qb_pos) {
        sdsrange(c->querybuf,c->qb_pos,-1);
        c->qb_pos = 0;
    }
}

void readQueryFromClient(connection *conn) {
    client *c = connGetPrivateData(conn);
    int nread, readlen;
    size_t qblen;

    /* Check if we want to read from the client later when exiting from
     * the event loop. This is the case if threaded I/O is enabled. */
    if (postponeClientRead(c)) return;

    readlen = PROTO_IOBUF_LEN;
    /* If this is a multi bulk request, and we are processing a bulk reply
     * that is large enough, try to maximize the probability that the query
     * buffer contains exactly the SDS string representing the object, even
     * at the risk of requiring more read(2) calls. This way the function
     * processMultiBulkBuffer() can avoid copying buffers to create the
     * Redis Object representing the argument. */
    if (c->reqtype == PROTO_REQ_MULTIBULK && c->multibulklen && c->bulklen != -1
        && c->bulklen >= PROTO_MBULK_BIG_ARG)
    {
        ssize_t remaining = (size_t)(c->bulklen+2)-sdslen(c->querybuf);

        /* Note that the 'remaining' variable may be zero in some edge case,
         * for example once we resume a blocked client after CLIENT PAUSE. */
        if (remaining > 0 && remaining < readlen) readlen = remaining;
    }

    qblen = sdslen(c->querybuf);
    if (c->querybuf_peak < qblen) c->querybuf_peak = qblen;
    c->querybuf = sdsMakeRoomFor(c->querybuf, readlen);
    nread = connRead(c->conn, c->querybuf+qblen, readlen);
    if (nread == -1) {
        if (connGetState(conn) == CONN_STATE_CONNECTED) {
            return;
        } else {
            serverLog(LL_VERBOSE, "Reading from client: %s",connGetLastError(c->conn));
            freeClientAsync(c);
            return;
        }
    } else if (nread == 0) {
        serverLog(LL_VERBOSE, "Client closed connection");
        freeClientAsync(c);
        return;
    } else if (c->flags & CLIENT_MASTER) {
        /* Append the query buffer to the pending (not applied) buffer
         * of the master. We'll use this buffer later in order to have a
         * copy of the string applied by the last command executed. */
        c->pending_querybuf = sdscatlen(c->pending_querybuf,
                                        c->querybuf+qblen,nread);
    }

    sdsIncrLen(c->querybuf,nread);
    c->lastinteraction = server.unixtime;
    if (c->flags & CLIENT_MASTER) c->read_reploff += nread;
    server.stat_net_input_bytes += nread;
    if (sdslen(c->querybuf) > server.client_max_querybuf_len) {
        sds ci = catClientInfoString(sdsempty(),c), bytes = sdsempty();

        bytes = sdscatrepr(bytes,c->querybuf,64);
        serverLog(LL_WARNING,"Closing client that reached max query buffer length: %s (qbuf initial bytes: %s)", ci, bytes);
        sdsfree(ci);
        sdsfree(bytes);
        freeClientAsync(c);
        return;
    }

    /* There is more data in the client input buffer, continue parsing it
     * in case to check if there is a full command to execute. */
     processInputBuffer(c);
}

void getClientsMaxBuffers(unsigned long *longest_output_list,
                          unsigned long *biggest_input_buffer) {
    client *c;
    listNode *ln;
    listIter li;
    unsigned long lol = 0, bib = 0;

    listRewind(server.clients,&li);
    while ((ln = listNext(&li)) != NULL) {
        c = listNodeValue(ln);

        if (listLength(c->reply) > lol) lol = listLength(c->reply);
        if (sdslen(c->querybuf) > bib) bib = sdslen(c->querybuf);
    }
    *longest_output_list = lol;
    *biggest_input_buffer = bib;
}

/* A Redis "Peer ID" is a colon separated ip:port pair.
 * For IPv4 it's in the form x.y.z.k:port, example: "127.0.0.1:1234".
 * For IPv6 addresses we use [] around the IP part, like in "[::1]:1234".
 * For Unix sockets we use path:0, like in "/tmp/redis:0".
 *
 * A Peer ID always fits inside a buffer of NET_PEER_ID_LEN bytes, including
 * the null term.
 *
 * On failure the function still populates 'peerid' with the "?:0" string
 * in case you want to relax error checking or need to display something
 * anyway (see anetPeerToString implementation for more info). */
void genClientPeerId(client *client, char *peerid,
                            size_t peerid_len) {
    if (client->flags & CLIENT_UNIX_SOCKET) {
        /* Unix socket client. */
        snprintf(peerid,peerid_len,"%s:0",server.unixsocket);
    } else {
        /* TCP client. */
        connFormatPeer(client->conn,peerid,peerid_len);
    }
}

/* This function returns the client peer id, by creating and caching it
 * if client->peerid is NULL, otherwise returning the cached value.
 * The Peer ID never changes during the life of the client, however it
 * is expensive to compute. */
char *getClientPeerId(client *c) {
    char peerid[NET_PEER_ID_LEN];

    if (c->peerid == NULL) {
        genClientPeerId(c,peerid,sizeof(peerid));
        c->peerid = sdsnew(peerid);
    }
    return c->peerid;
}

/* Concatenate a string representing the state of a client in an human
 * readable format, into the sds string 's'. */
sds catClientInfoString(sds s, client *client) {
    char flags[16], events[3], conninfo[CONN_INFO_LEN], *p;

    p = flags;
    if (client->flags & CLIENT_SLAVE) {
        if (client->flags & CLIENT_MONITOR)
            *p++ = 'O';
        else
            *p++ = 'S';
    }
    if (client->flags & CLIENT_MASTER) *p++ = 'M';
    if (client->flags & CLIENT_PUBSUB) *p++ = 'P';
    if (client->flags & CLIENT_MULTI) *p++ = 'x';
    if (client->flags & CLIENT_BLOCKED) *p++ = 'b';
    if (client->flags & CLIENT_TRACKING) *p++ = 't';
    if (client->flags & CLIENT_TRACKING_BROKEN_REDIR) *p++ = 'R';
    if (client->flags & CLIENT_DIRTY_CAS) *p++ = 'd';
    if (client->flags & CLIENT_CLOSE_AFTER_REPLY) *p++ = 'c';
    if (client->flags & CLIENT_UNBLOCKED) *p++ = 'u';
    if (client->flags & CLIENT_CLOSE_ASAP) *p++ = 'A';
    if (client->flags & CLIENT_UNIX_SOCKET) *p++ = 'U';
    if (client->flags & CLIENT_READONLY) *p++ = 'r';
    if (p == flags) *p++ = 'N';
    *p++ = '\0';

    p = events;
    if (client->conn) {
        if (connHasReadHandler(client->conn)) *p++ = 'r';
        if (connHasWriteHandler(client->conn)) *p++ = 'w';
    }
    *p = '\0';
    return sdscatfmt(s,
        "id=%U addr=%s %s name=%s age=%I idle=%I flags=%s db=%i sub=%i psub=%i multi=%i qbuf=%U qbuf-free=%U obl=%U oll=%U omem=%U events=%s cmd=%s user=%s",
        (unsigned long long) client->id,
        getClientPeerId(client),
        connGetInfo(client->conn, conninfo, sizeof(conninfo)),
        client->name ? (char*)client->name->ptr : "",
        (long long)(server.unixtime - client->ctime),
        (long long)(server.unixtime - client->lastinteraction),
        flags,
        client->db->id,
        (int) dictSize(client->pubsub_channels),
        (int) listLength(client->pubsub_patterns),
        (client->flags & CLIENT_MULTI) ? client->mstate.count : -1,
        (unsigned long long) sdslen(client->querybuf),
        (unsigned long long) sdsavail(client->querybuf),
        (unsigned long long) client->bufpos,
        (unsigned long long) listLength(client->reply),
        (unsigned long long) getClientOutputBufferMemoryUsage(client),
        events,
        client->lastcmd ? client->lastcmd->name : "NULL",
        client->user ? client->user->name : "(superuser)");
}

sds getAllClientsInfoString(int type) {
    listNode *ln;
    listIter li;
    client *client;
    sds o = sdsnewlen(SDS_NOINIT,200*listLength(server.clients));
    sdsclear(o);
    listRewind(server.clients,&li);
    while ((ln = listNext(&li)) != NULL) {
        client = listNodeValue(ln);
        if (type != -1 && getClientType(client) != type) continue;
        o = catClientInfoString(o,client);
        o = sdscatlen(o,"\n",1);
    }
    return o;
}

/* This function implements CLIENT SETNAME, including replying to the
 * user with an error if the charset is wrong (in that case C_ERR is
 * returned). If the function succeeeded C_OK is returned, and it's up
 * to the caller to send a reply if needed.
 *
 * Setting an empty string as name has the effect of unsetting the
 * currently set name: the client will remain unnamed.
 *
 * This function is also used to implement the HELLO SETNAME option. */
int clientSetNameOrReply(client *c, robj *name) {
    int len = sdslen(name->ptr);
    char *p = name->ptr;

    /* Setting the client name to an empty string actually removes
     * the current name. */
    if (len == 0) {
        if (c->name) decrRefCount(c->name);
        c->name = NULL;
        return C_OK;
    }

    /* Otherwise check if the charset is ok. We need to do this otherwise
     * CLIENT LIST format will break. You should always be able to
     * split by space to get the different fields. */
    for (int j = 0; j < len; j++) {
        if (p[j] < '!' || p[j] > '~') { /* ASCII is assumed. */
            addReplyError(c,
                "Client names cannot contain spaces, "
                "newlines or special characters.");
            return C_ERR;
        }
    }
    if (c->name) decrRefCount(c->name);
    c->name = name;
    incrRefCount(name);
    return C_OK;
}

void clientCommand(client *c) {
    listNode *ln;
    listIter li;

    if (c->argc == 2 && !strcasecmp(c->argv[1]->ptr,"help")) {
        const char *help[] = {
"ID                     -- Return the ID of the current connection.",
"GETNAME                -- Return the name of the current connection.",
"KILL <ip:port>         -- Kill connection made from <ip:port>.",
"KILL <option> <value> [option value ...] -- Kill connections. Options are:",
"     ADDR <ip:port>                      -- Kill connection made from <ip:port>",
"     TYPE (normal|master|replica|pubsub) -- Kill connections by type.",
"     USER <username>   -- Kill connections authenticated with such user.",
"     SKIPME (yes|no)   -- Skip killing current connection (default: yes).",
"LIST [options ...]     -- Return information about client connections. Options:",
"     TYPE (normal|master|replica|pubsub) -- Return clients of specified type.",
"PAUSE <timeout>        -- Suspend all Redis clients for <timout> milliseconds.",
"REPLY (on|off|skip)    -- Control the replies sent to the current connection.",
"SETNAME <name>         -- Assign the name <name> to the current connection.",
"UNBLOCK <clientid> [TIMEOUT|ERROR] -- Unblock the specified blocked client.",
"TRACKING (on|off) [REDIRECT <id>] [BCAST] [PREFIX first] [PREFIX second] [OPTIN] [OPTOUT]... -- Enable client keys tracking for client side caching.",
"GETREDIR               -- Return the client ID we are redirecting to when tracking is enabled.",
NULL
        };
        addReplyHelp(c, help);
    } else if (!strcasecmp(c->argv[1]->ptr,"id") && c->argc == 2) {
        /* CLIENT ID */
        addReplyLongLong(c,c->id);
    } else if (!strcasecmp(c->argv[1]->ptr,"list")) {
        /* CLIENT LIST */
        int type = -1;
        if (c->argc == 4 && !strcasecmp(c->argv[2]->ptr,"type")) {
            type = getClientTypeByName(c->argv[3]->ptr);
            if (type == -1) {
                addReplyErrorFormat(c,"Unknown client type '%s'",
                    (char*) c->argv[3]->ptr);
                return;
             }
        } else if (c->argc != 2) {
            addReply(c,shared.syntaxerr);
            return;
        }
        sds o = getAllClientsInfoString(type);
        addReplyVerbatim(c,o,sdslen(o),"txt");
        sdsfree(o);
    } else if (!strcasecmp(c->argv[1]->ptr,"reply") && c->argc == 3) {
        /* CLIENT REPLY ON|OFF|SKIP */
        if (!strcasecmp(c->argv[2]->ptr,"on")) {
            c->flags &= ~(CLIENT_REPLY_SKIP|CLIENT_REPLY_OFF);
            addReply(c,shared.ok);
        } else if (!strcasecmp(c->argv[2]->ptr,"off")) {
            c->flags |= CLIENT_REPLY_OFF;
        } else if (!strcasecmp(c->argv[2]->ptr,"skip")) {
            if (!(c->flags & CLIENT_REPLY_OFF))
                c->flags |= CLIENT_REPLY_SKIP_NEXT;
        } else {
            addReply(c,shared.syntaxerr);
            return;
        }
    } else if (!strcasecmp(c->argv[1]->ptr,"kill")) {
        /* CLIENT KILL <ip:port>
         * CLIENT KILL <option> [value] ... <option> [value] */
        char *addr = NULL;
        user *user = NULL;
        int type = -1;
        uint64_t id = 0;
        int skipme = 1;
        int killed = 0, close_this_client = 0;

        if (c->argc == 3) {
            /* Old style syntax: CLIENT KILL <addr> */
            addr = c->argv[2]->ptr;
            skipme = 0; /* With the old form, you can kill yourself. */
        } else if (c->argc > 3) {
            int i = 2; /* Next option index. */

            /* New style syntax: parse options. */
            while(i < c->argc) {
                int moreargs = c->argc > i+1;

                if (!strcasecmp(c->argv[i]->ptr,"id") && moreargs) {
                    long long tmp;

                    if (getLongLongFromObjectOrReply(c,c->argv[i+1],&tmp,NULL)
                        != C_OK) return;
                    id = tmp;
                } else if (!strcasecmp(c->argv[i]->ptr,"type") && moreargs) {
                    type = getClientTypeByName(c->argv[i+1]->ptr);
                    if (type == -1) {
                        addReplyErrorFormat(c,"Unknown client type '%s'",
                            (char*) c->argv[i+1]->ptr);
                        return;
                    }
                } else if (!strcasecmp(c->argv[i]->ptr,"addr") && moreargs) {
                    addr = c->argv[i+1]->ptr;
                } else if (!strcasecmp(c->argv[i]->ptr,"user") && moreargs) {
                    user = ACLGetUserByName(c->argv[i+1]->ptr,
                                            sdslen(c->argv[i+1]->ptr));
                    if (user == NULL) {
                        addReplyErrorFormat(c,"No such user '%s'",
                            (char*) c->argv[i+1]->ptr);
                        return;
                    }
                } else if (!strcasecmp(c->argv[i]->ptr,"skipme") && moreargs) {
                    if (!strcasecmp(c->argv[i+1]->ptr,"yes")) {
                        skipme = 1;
                    } else if (!strcasecmp(c->argv[i+1]->ptr,"no")) {
                        skipme = 0;
                    } else {
                        addReply(c,shared.syntaxerr);
                        return;
                    }
                } else {
                    addReply(c,shared.syntaxerr);
                    return;
                }
                i += 2;
            }
        } else {
            addReply(c,shared.syntaxerr);
            return;
        }

        /* Iterate clients killing all the matching clients. */
        listRewind(server.clients,&li);
        while ((ln = listNext(&li)) != NULL) {
            client *client = listNodeValue(ln);
            if (addr && strcmp(getClientPeerId(client),addr) != 0) continue;
            if (type != -1 && getClientType(client) != type) continue;
            if (id != 0 && client->id != id) continue;
            if (user && client->user != user) continue;
            if (c == client && skipme) continue;

            /* Kill it. */
            if (c == client) {
                close_this_client = 1;
            } else {
                freeClient(client);
            }
            killed++;
        }

        /* Reply according to old/new format. */
        if (c->argc == 3) {
            if (killed == 0)
                addReplyError(c,"No such client");
            else
                addReply(c,shared.ok);
        } else {
            addReplyLongLong(c,killed);
        }

        /* If this client has to be closed, flag it as CLOSE_AFTER_REPLY
         * only after we queued the reply to its output buffers. */
        if (close_this_client) c->flags |= CLIENT_CLOSE_AFTER_REPLY;
    } else if (!strcasecmp(c->argv[1]->ptr,"unblock") && (c->argc == 3 ||
                                                          c->argc == 4))
    {
        /* CLIENT UNBLOCK <id> [timeout|error] */
        long long id;
        int unblock_error = 0;

        if (c->argc == 4) {
            if (!strcasecmp(c->argv[3]->ptr,"timeout")) {
                unblock_error = 0;
            } else if (!strcasecmp(c->argv[3]->ptr,"error")) {
                unblock_error = 1;
            } else {
                addReplyError(c,
                    "CLIENT UNBLOCK reason should be TIMEOUT or ERROR");
                return;
            }
        }
        if (getLongLongFromObjectOrReply(c,c->argv[2],&id,NULL)
            != C_OK) return;
        struct client *target = lookupClientByID(id);
        if (target && target->flags & CLIENT_BLOCKED) {
            if (unblock_error)
                addReplyError(target,
                    "-UNBLOCKED client unblocked via CLIENT UNBLOCK");
            else
                replyToBlockedClientTimedOut(target);
            unblockClient(target);
            addReply(c,shared.cone);
        } else {
            addReply(c,shared.czero);
        }
    } else if (!strcasecmp(c->argv[1]->ptr,"setname") && c->argc == 3) {
        /* CLIENT SETNAME */
        if (clientSetNameOrReply(c,c->argv[2]) == C_OK)
            addReply(c,shared.ok);
    } else if (!strcasecmp(c->argv[1]->ptr,"getname") && c->argc == 2) {
        /* CLIENT GETNAME */
        if (c->name)
            addReplyBulk(c,c->name);
        else
            addReplyNull(c);
    } else if (!strcasecmp(c->argv[1]->ptr,"pause") && c->argc == 3) {
        /* CLIENT PAUSE */
        long long duration;

        if (getTimeoutFromObjectOrReply(c,c->argv[2],&duration,
                UNIT_MILLISECONDS) != C_OK) return;
        pauseClients(duration);
        addReply(c,shared.ok);
    } else if (!strcasecmp(c->argv[1]->ptr,"tracking") && c->argc >= 3) {
        /* CLIENT TRACKING (on|off) [REDIRECT <id>] [BCAST] [PREFIX first]
         *                          [PREFIX second] [OPTIN] [OPTOUT] ... */
        long long redir = 0;
        uint64_t options = 0;
        robj **prefix = NULL;
        size_t numprefix = 0;

        /* Parse the options. */
        for (int j = 3; j < c->argc; j++) {
            int moreargs = (c->argc-1) - j;

            if (!strcasecmp(c->argv[j]->ptr,"redirect") && moreargs) {
                j++;
                if (redir != 0) {
                    addReplyError(c,"A client can only redirect to a single "
                                    "other client");
                    zfree(prefix);
                    return;
                }

                if (getLongLongFromObjectOrReply(c,c->argv[j],&redir,NULL) !=
                    C_OK)
                {
                    zfree(prefix);
                    return;
                }
                /* We will require the client with the specified ID to exist
                 * right now, even if it is possible that it gets disconnected
                 * later. Still a valid sanity check. */
                if (lookupClientByID(redir) == NULL) {
                    addReplyError(c,"The client ID you want redirect to "
                                    "does not exist");
                    zfree(prefix);
                    return;
                }
            } else if (!strcasecmp(c->argv[j]->ptr,"bcast")) {
                options |= CLIENT_TRACKING_BCAST;
            } else if (!strcasecmp(c->argv[j]->ptr,"optin")) {
                options |= CLIENT_TRACKING_OPTIN;
            } else if (!strcasecmp(c->argv[j]->ptr,"optout")) {
                options |= CLIENT_TRACKING_OPTOUT;
<<<<<<< HEAD
=======
            } else if (!strcasecmp(c->argv[j]->ptr,"noloop")) {
                options |= CLIENT_TRACKING_NOLOOP;
>>>>>>> 51efb7fe
            } else if (!strcasecmp(c->argv[j]->ptr,"prefix") && moreargs) {
                j++;
                prefix = zrealloc(prefix,sizeof(robj*)*(numprefix+1));
                prefix[numprefix++] = c->argv[j];
            } else {
                zfree(prefix);
                addReply(c,shared.syntaxerr);
                return;
            }
        }

        /* Options are ok: enable or disable the tracking for this client. */
        if (!strcasecmp(c->argv[2]->ptr,"on")) {
            /* Before enabling tracking, make sure options are compatible
             * among each other and with the current state of the client. */
            if (!(options & CLIENT_TRACKING_BCAST) && numprefix) {
                addReplyError(c,
                    "PREFIX option requires BCAST mode to be enabled");
                zfree(prefix);
                return;
            }

            if (c->flags & CLIENT_TRACKING) {
                int oldbcast = !!(c->flags & CLIENT_TRACKING_BCAST);
                int newbcast = !!(options & CLIENT_TRACKING_BCAST);
                if (oldbcast != newbcast) {
                    addReplyError(c,
                    "You can't switch BCAST mode on/off before disabling "
                    "tracking for this client, and then re-enabling it with "
                    "a different mode.");
                    zfree(prefix);
                    return;
                }
            }

            if (options & CLIENT_TRACKING_BCAST &&
                options & (CLIENT_TRACKING_OPTIN|CLIENT_TRACKING_OPTOUT))
            {
                addReplyError(c,
                "OPTIN and OPTOUT are not compatible with BCAST");
                zfree(prefix);
                return;
            }

<<<<<<< HEAD
=======
            if (options & CLIENT_TRACKING_OPTIN && options & CLIENT_TRACKING_OPTOUT)
            {
                addReplyError(c,
                "You can't specify both OPTIN mode and OPTOUT mode");
                zfree(prefix);
                return;
            }

            if ((options & CLIENT_TRACKING_OPTIN && c->flags & CLIENT_TRACKING_OPTOUT) ||
                (options & CLIENT_TRACKING_OPTOUT && c->flags & CLIENT_TRACKING_OPTIN))
            {
                addReplyError(c,
                "You can't switch OPTIN/OPTOUT mode before disabling "
                "tracking for this client, and then re-enabling it with "
                "a different mode.");
                zfree(prefix);
                return;
            }

>>>>>>> 51efb7fe
            enableTracking(c,redir,options,prefix,numprefix);
        } else if (!strcasecmp(c->argv[2]->ptr,"off")) {
            disableTracking(c);
        } else {
            zfree(prefix);
<<<<<<< HEAD
            addReply(c,shared.syntaxerr);
            return;
        }
        zfree(prefix);
        addReply(c,shared.ok);
    } else if (!strcasecmp(c->argv[1]->ptr,"caching") && c->argc >= 3) {
        if (!(c->flags & CLIENT_TRACKING)) {
            addReplyError(c,"CLIENT CACHING can be called only when the "
                            "client is in tracking mode with OPTIN or "
                            "OPTOUT mode enabled");
            return;
        }

        char *opt = c->argv[2]->ptr;
        if (!strcasecmp(opt,"yes")) {
            if (c->flags & CLIENT_TRACKING_OPTIN) {
                c->flags |= CLIENT_TRACKING_CACHING;
            } else {
                addReplyError(c,"CLIENT CACHING YES is only valid when tracking is enabled in OPTIN mode.");
                return;
            }
        } else if (!strcasecmp(opt,"no")) {
            if (c->flags & CLIENT_TRACKING_OPTOUT) {
                c->flags |= CLIENT_TRACKING_CACHING;
            } else {
                addReplyError(c,"CLIENT CACHING NO is only valid when tracking is enabled in OPTOUT mode.");
                return;
            }
        } else {
            addReply(c,shared.syntaxerr);
            return;
        }
=======
            addReply(c,shared.syntaxerr);
            return;
        }
        zfree(prefix);
        addReply(c,shared.ok);
    } else if (!strcasecmp(c->argv[1]->ptr,"caching") && c->argc >= 3) {
        if (!(c->flags & CLIENT_TRACKING)) {
            addReplyError(c,"CLIENT CACHING can be called only when the "
                            "client is in tracking mode with OPTIN or "
                            "OPTOUT mode enabled");
            return;
        }

        char *opt = c->argv[2]->ptr;
        if (!strcasecmp(opt,"yes")) {
            if (c->flags & CLIENT_TRACKING_OPTIN) {
                c->flags |= CLIENT_TRACKING_CACHING;
            } else {
                addReplyError(c,"CLIENT CACHING YES is only valid when tracking is enabled in OPTIN mode.");
                return;
            }
        } else if (!strcasecmp(opt,"no")) {
            if (c->flags & CLIENT_TRACKING_OPTOUT) {
                c->flags |= CLIENT_TRACKING_CACHING;
            } else {
                addReplyError(c,"CLIENT CACHING NO is only valid when tracking is enabled in OPTOUT mode.");
                return;
            }
        } else {
            addReply(c,shared.syntaxerr);
            return;
        }
>>>>>>> 51efb7fe

        /* Common reply for when we succeeded. */
        addReply(c,shared.ok);
    } else if (!strcasecmp(c->argv[1]->ptr,"getredir") && c->argc == 2) {
        /* CLIENT GETREDIR */
        if (c->flags & CLIENT_TRACKING) {
            addReplyLongLong(c,c->client_tracking_redirection);
        } else {
            addReplyLongLong(c,-1);
        }
    } else {
        addReplyErrorFormat(c, "Unknown subcommand or wrong number of arguments for '%s'. Try CLIENT HELP", (char*)c->argv[1]->ptr);
    }
}

/* HELLO <protocol-version> [AUTH <user> <password>] [SETNAME <name>] */
void helloCommand(client *c) {
    long long ver;

    if (getLongLongFromObject(c->argv[1],&ver) != C_OK ||
        ver < 2 || ver > 3)
    {
        addReplyError(c,"-NOPROTO unsupported protocol version");
        return;
    }

    for (int j = 2; j < c->argc; j++) {
        int moreargs = (c->argc-1) - j;
        const char *opt = c->argv[j]->ptr;
        if (!strcasecmp(opt,"AUTH") && moreargs >= 2) {
            if (ACLAuthenticateUser(c, c->argv[j+1], c->argv[j+2]) == C_ERR) {
                addReplyError(c,"-WRONGPASS invalid username-password pair");
                return;
            }
            j += 2;
        } else if (!strcasecmp(opt,"SETNAME") && moreargs) {
            if (clientSetNameOrReply(c, c->argv[j+1]) == C_ERR) return;
            j++;
        } else {
            addReplyErrorFormat(c,"Syntax error in HELLO option '%s'",opt);
            return;
        }
    }

    /* At this point we need to be authenticated to continue. */
    if (!c->authenticated) {
        addReplyError(c,"-NOAUTH HELLO must be called with the client already "
                        "authenticated, otherwise the HELLO AUTH <user> <pass> "
                        "option can be used to authenticate the client and "
                        "select the RESP protocol version at the same time");
        return;
    }

    /* Let's switch to the specified RESP mode. */
    c->resp = ver;
    addReplyMapLen(c,6 + !server.sentinel_mode);

    addReplyBulkCString(c,"server");
    addReplyBulkCString(c,"redis");

    addReplyBulkCString(c,"version");
    addReplyBulkCString(c,REDIS_VERSION);

    addReplyBulkCString(c,"proto");
    addReplyLongLong(c,ver);

    addReplyBulkCString(c,"id");
    addReplyLongLong(c,c->id);

    addReplyBulkCString(c,"mode");
    if (server.sentinel_mode) addReplyBulkCString(c,"sentinel");
    else if (server.cluster_enabled) addReplyBulkCString(c,"cluster");
    else addReplyBulkCString(c,"standalone");

    if (!server.sentinel_mode) {
        addReplyBulkCString(c,"role");
        addReplyBulkCString(c,server.masterhost ? "replica" : "master");
    }

    addReplyBulkCString(c,"modules");
    addReplyLoadedModules(c);
}

/* This callback is bound to POST and "Host:" command names. Those are not
 * really commands, but are used in security attacks in order to talk to
 * Redis instances via HTTP, with a technique called "cross protocol scripting"
 * which exploits the fact that services like Redis will discard invalid
 * HTTP headers and will process what follows.
 *
 * As a protection against this attack, Redis will terminate the connection
 * when a POST or "Host:" header is seen, and will log the event from
 * time to time (to avoid creating a DOS as a result of too many logs). */
void securityWarningCommand(client *c) {
    static time_t logged_time;
    time_t now = time(NULL);

    if (labs(now-logged_time) > 60) {
        serverLog(LL_WARNING,"Possible SECURITY ATTACK detected. It looks like somebody is sending POST or Host: commands to Redis. This is likely due to an attacker attempting to use Cross Protocol Scripting to compromise your Redis instance. Connection aborted.");
        logged_time = now;
    }
    freeClientAsync(c);
}

/* Rewrite the command vector of the client. All the new objects ref count
 * is incremented. The old command vector is freed, and the old objects
 * ref count is decremented. */
void rewriteClientCommandVector(client *c, int argc, ...) {
    va_list ap;
    int j;
    robj **argv; /* The new argument vector */

    argv = zmalloc(sizeof(robj*)*argc);
    va_start(ap,argc);
    for (j = 0; j < argc; j++) {
        robj *a;

        a = va_arg(ap, robj*);
        argv[j] = a;
        incrRefCount(a);
    }
    /* We free the objects in the original vector at the end, so we are
     * sure that if the same objects are reused in the new vector the
     * refcount gets incremented before it gets decremented. */
    for (j = 0; j < c->argc; j++) decrRefCount(c->argv[j]);
    zfree_dram(c->argv);
    /* Replace argv and argc with our new versions. */
    c->argv = argv;
    c->argc = argc;
    c->cmd = lookupCommandOrOriginal(c->argv[0]->ptr);
    serverAssertWithInfo(c,NULL,c->cmd != NULL);
    va_end(ap);
}

/* Completely replace the client command vector with the provided one. */
void replaceClientCommandVector(client *c, int argc, robj **argv) {
    freeClientArgv(c);
    zfree_dram(c->argv);
    c->argv = argv;
    c->argc = argc;
    c->cmd = lookupCommandOrOriginal(c->argv[0]->ptr);
    serverAssertWithInfo(c,NULL,c->cmd != NULL);
}

/* Rewrite a single item in the command vector.
 * The new val ref count is incremented, and the old decremented.
 *
 * It is possible to specify an argument over the current size of the
 * argument vector: in this case the array of objects gets reallocated
 * and c->argc set to the max value. However it's up to the caller to
 *
 * 1. Make sure there are no "holes" and all the arguments are set.
 * 2. If the original argument vector was longer than the one we
 *    want to end with, it's up to the caller to set c->argc and
 *    free the no longer used objects on c->argv. */
void rewriteClientCommandArgument(client *c, int i, robj *newval) {
    robj *oldval;

    if (i >= c->argc) {
        c->argv = zrealloc_dram(c->argv,sizeof(robj*)*(i+1));
        c->argc = i+1;
        c->argv[i] = NULL;
    }
    oldval = c->argv[i];
    c->argv[i] = newval;
    incrRefCount(newval);
    if (oldval) decrRefCount(oldval);

    /* If this is the command name make sure to fix c->cmd. */
    if (i == 0) {
        c->cmd = lookupCommandOrOriginal(c->argv[0]->ptr);
        serverAssertWithInfo(c,NULL,c->cmd != NULL);
    }
}

/* This function returns the number of bytes that Redis is
 * using to store the reply still not read by the client.
 *
 * Note: this function is very fast so can be called as many time as
 * the caller wishes. The main usage of this function currently is
 * enforcing the client output length limits. */
unsigned long getClientOutputBufferMemoryUsage(client *c) {
    unsigned long list_item_size = sizeof(listNode) + sizeof(clientReplyBlock);
    return c->reply_bytes + (list_item_size*listLength(c->reply));
}

/* Get the class of a client, used in order to enforce limits to different
 * classes of clients.
 *
 * The function will return one of the following:
 * CLIENT_TYPE_NORMAL -> Normal client
 * CLIENT_TYPE_SLAVE  -> Slave
 * CLIENT_TYPE_PUBSUB -> Client subscribed to Pub/Sub channels
 * CLIENT_TYPE_MASTER -> The client representing our replication master.
 */
int getClientType(client *c) {
    if (c->flags & CLIENT_MASTER) return CLIENT_TYPE_MASTER;
    /* Even though MONITOR clients are marked as replicas, we
     * want the expose them as normal clients. */
    if ((c->flags & CLIENT_SLAVE) && !(c->flags & CLIENT_MONITOR))
        return CLIENT_TYPE_SLAVE;
    if (c->flags & CLIENT_PUBSUB) return CLIENT_TYPE_PUBSUB;
    return CLIENT_TYPE_NORMAL;
}

int getClientTypeByName(char *name) {
    if (!strcasecmp(name,"normal")) return CLIENT_TYPE_NORMAL;
    else if (!strcasecmp(name,"slave")) return CLIENT_TYPE_SLAVE;
    else if (!strcasecmp(name,"replica")) return CLIENT_TYPE_SLAVE;
    else if (!strcasecmp(name,"pubsub")) return CLIENT_TYPE_PUBSUB;
    else if (!strcasecmp(name,"master")) return CLIENT_TYPE_MASTER;
    else return -1;
}

char *getClientTypeName(int class) {
    switch(class) {
    case CLIENT_TYPE_NORMAL: return "normal";
    case CLIENT_TYPE_SLAVE:  return "slave";
    case CLIENT_TYPE_PUBSUB: return "pubsub";
    case CLIENT_TYPE_MASTER: return "master";
    default:                       return NULL;
    }
}

/* The function checks if the client reached output buffer soft or hard
 * limit, and also update the state needed to check the soft limit as
 * a side effect.
 *
 * Return value: non-zero if the client reached the soft or the hard limit.
 *               Otherwise zero is returned. */
int checkClientOutputBufferLimits(client *c) {
    int soft = 0, hard = 0, class;
    unsigned long used_mem = getClientOutputBufferMemoryUsage(c);

    class = getClientType(c);
    /* For the purpose of output buffer limiting, masters are handled
     * like normal clients. */
    if (class == CLIENT_TYPE_MASTER) class = CLIENT_TYPE_NORMAL;

    if (server.client_obuf_limits[class].hard_limit_bytes &&
        used_mem >= server.client_obuf_limits[class].hard_limit_bytes)
        hard = 1;
    if (server.client_obuf_limits[class].soft_limit_bytes &&
        used_mem >= server.client_obuf_limits[class].soft_limit_bytes)
        soft = 1;

    /* We need to check if the soft limit is reached continuously for the
     * specified amount of seconds. */
    if (soft) {
        if (c->obuf_soft_limit_reached_time == 0) {
            c->obuf_soft_limit_reached_time = server.unixtime;
            soft = 0; /* First time we see the soft limit reached */
        } else {
            time_t elapsed = server.unixtime - c->obuf_soft_limit_reached_time;

            if (elapsed <=
                server.client_obuf_limits[class].soft_limit_seconds) {
                soft = 0; /* The client still did not reached the max number of
                             seconds for the soft limit to be considered
                             reached. */
            }
        }
    } else {
        c->obuf_soft_limit_reached_time = 0;
    }
    return soft || hard;
}

/* Asynchronously close a client if soft or hard limit is reached on the
 * output buffer size. The caller can check if the client will be closed
 * checking if the client CLIENT_CLOSE_ASAP flag is set.
 *
 * Note: we need to close the client asynchronously because this function is
 * called from contexts where the client can't be freed safely, i.e. from the
 * lower level functions pushing data inside the client output buffers. */
void asyncCloseClientOnOutputBufferLimitReached(client *c) {
    if (!c->conn) return; /* It is unsafe to free fake clients. */
    serverAssert(c->reply_bytes < SIZE_MAX-(1024*64));
    if (c->reply_bytes == 0 || c->flags & CLIENT_CLOSE_ASAP) return;
    if (checkClientOutputBufferLimits(c)) {
        sds client = catClientInfoString(sdsempty(),c);

        freeClientAsync(c);
        serverLog(LL_WARNING,"Client %s scheduled to be closed ASAP for overcoming of output buffer limits.", client);
        sdsfree(client);
    }
}

/* Helper function used by freeMemoryIfNeeded() in order to flush slaves
 * output buffers without returning control to the event loop.
 * This is also called by SHUTDOWN for a best-effort attempt to send
 * slaves the latest writes. */
void flushSlavesOutputBuffers(void) {
    listIter li;
    listNode *ln;

    listRewind(server.slaves,&li);
    while((ln = listNext(&li))) {
        client *slave = listNodeValue(ln);
        int can_receive_writes = connHasWriteHandler(slave->conn) ||
                                 (slave->flags & CLIENT_PENDING_WRITE);

        /* We don't want to send the pending data to the replica in a few
         * cases:
         *
         * 1. For some reason there is neither the write handler installed
         *    nor the client is flagged as to have pending writes: for some
         *    reason this replica may not be set to receive data. This is
         *    just for the sake of defensive programming.
         *
         * 2. The put_online_on_ack flag is true. To know why we don't want
         *    to send data to the replica in this case, please grep for the
         *    flag for this flag.
         *
         * 3. Obviously if the slave is not ONLINE.
         */
        if (slave->replstate == SLAVE_STATE_ONLINE &&
            can_receive_writes &&
            !slave->repl_put_online_on_ack &&
            clientHasPendingReplies(slave))
        {
            writeToClient(slave,0);
        }
    }
}

/* Pause clients up to the specified unixtime (in ms). While clients
 * are paused no command is processed from clients, so the data set can't
 * change during that time.
 *
 * However while this function pauses normal and Pub/Sub clients, slaves are
 * still served, so this function can be used on server upgrades where it is
 * required that slaves process the latest bytes from the replication stream
 * before being turned to masters.
 *
 * This function is also internally used by Redis Cluster for the manual
 * failover procedure implemented by CLUSTER FAILOVER.
 *
 * The function always succeed, even if there is already a pause in progress.
 * In such a case, the pause is extended if the duration is more than the
 * time left for the previous duration. However if the duration is smaller
 * than the time left for the previous pause, no change is made to the
 * left duration. */
void pauseClients(mstime_t end) {
    if (!server.clients_paused || end > server.clients_pause_end_time)
        server.clients_pause_end_time = end;
    server.clients_paused = 1;
}

/* Return non-zero if clients are currently paused. As a side effect the
 * function checks if the pause time was reached and clear it. */
int clientsArePaused(void) {
    if (server.clients_paused &&
        server.clients_pause_end_time < server.mstime)
    {
        listNode *ln;
        listIter li;
        client *c;

        server.clients_paused = 0;

        /* Put all the clients in the unblocked clients queue in order to
         * force the re-processing of the input buffer if any. */
        listRewind(server.clients,&li);
        while ((ln = listNext(&li)) != NULL) {
            c = listNodeValue(ln);

            /* Don't touch slaves and blocked clients.
             * The latter pending requests will be processed when unblocked. */
            if (c->flags & (CLIENT_SLAVE|CLIENT_BLOCKED)) continue;
            queueClientForReprocessing(c);
        }
    }
    return server.clients_paused;
}

/* This function is called by Redis in order to process a few events from
 * time to time while blocked into some not interruptible operation.
 * This allows to reply to clients with the -LOADING error while loading the
 * data set at startup or after a full resynchronization with the master
 * and so forth.
 *
 * It calls the event loop in order to process a few events. Specifically we
 * try to call the event loop 4 times as long as we receive acknowledge that
 * some event was processed, in order to go forward with the accept, read,
 * write, close sequence needed to serve a client.
 *
 * The function returns the total number of events processed. */
void processEventsWhileBlocked(void) {
    int iterations = 4; /* See the function top-comment. */

    /* Note: when we are processing events while blocked (for instance during
     * busy Lua scripts), we set a global flag. When such flag is set, we
     * avoid handling the read part of clients using threaded I/O.
     * See https://github.com/antirez/redis/issues/6988 for more info. */
    ProcessingEventsWhileBlocked = 1;
    while (iterations--) {
        long long startval = server.events_processed_while_blocked;
        long long ae_events = aeProcessEvents(server.el,
            AE_FILE_EVENTS|AE_DONT_WAIT|
            AE_CALL_BEFORE_SLEEP|AE_CALL_AFTER_SLEEP);
        /* Note that server.events_processed_while_blocked will also get
         * incremeted by callbacks called by the event loop handlers. */
        server.events_processed_while_blocked += ae_events;
        long long events = server.events_processed_while_blocked - startval;
        if (!events) break;
    }
    ProcessingEventsWhileBlocked = 0;
}

/* ==========================================================================
 * Threaded I/O
 * ========================================================================== */

int tio_debug = 0;

#define IO_THREADS_MAX_NUM 128
#define IO_THREADS_OP_READ 0
#define IO_THREADS_OP_WRITE 1

pthread_t io_threads[IO_THREADS_MAX_NUM];
pthread_mutex_t io_threads_mutex[IO_THREADS_MAX_NUM];
_Atomic unsigned long io_threads_pending[IO_THREADS_MAX_NUM];
int io_threads_active;  /* Are the threads currently spinning waiting I/O? */
int io_threads_op;      /* IO_THREADS_OP_WRITE or IO_THREADS_OP_READ. */

/* This is the list of clients each thread will serve when threaded I/O is
 * used. We spawn io_threads_num-1 threads, since one is the main thread
 * itself. */
list *io_threads_list[IO_THREADS_MAX_NUM];

void *IOThreadMain(void *myid) {
    /* The ID is the thread number (from 0 to server.iothreads_num-1), and is
     * used by the thread to just manipulate a single sub-array of clients. */
    long id = (unsigned long)myid;
    char thdname[16];

    snprintf(thdname, sizeof(thdname), "io_thd_%ld", id);
    redis_set_thread_title(thdname);
    redisSetCpuAffinity(server.server_cpulist);

    while(1) {
        /* Wait for start */
        for (int j = 0; j < 1000000; j++) {
            if (io_threads_pending[id] != 0) break;
        }

        /* Give the main thread a chance to stop this thread. */
        if (io_threads_pending[id] == 0) {
            pthread_mutex_lock(&io_threads_mutex[id]);
            pthread_mutex_unlock(&io_threads_mutex[id]);
            continue;
        }

        serverAssert(io_threads_pending[id] != 0);

        if (tio_debug) printf("[%ld] %d to handle\n", id, (int)listLength(io_threads_list[id]));

        /* Process: note that the main thread will never touch our list
         * before we drop the pending count to 0. */
        listIter li;
        listNode *ln;
        listRewind(io_threads_list[id],&li);
        while((ln = listNext(&li))) {
            client *c = listNodeValue(ln);
            if (io_threads_op == IO_THREADS_OP_WRITE) {
                writeToClient(c,0);
            } else if (io_threads_op == IO_THREADS_OP_READ) {
                readQueryFromClient(c->conn);
            } else {
                serverPanic("io_threads_op value is unknown");
            }
        }
        listEmpty(io_threads_list[id]);
        io_threads_pending[id] = 0;

        if (tio_debug) printf("[%ld] Done\n", id);
    }
}

/* Initialize the data structures needed for threaded I/O. */
void initThreadedIO(void) {
    io_threads_active = 0; /* We start with threads not active. */

    /* Don't spawn any thread if the user selected a single thread:
     * we'll handle I/O directly from the main thread. */
    if (server.io_threads_num == 1) return;

    if (server.io_threads_num > IO_THREADS_MAX_NUM) {
        serverLog(LL_WARNING,"Fatal: too many I/O threads configured. "
                             "The maximum number is %d.", IO_THREADS_MAX_NUM);
        exit(1);
    }

    /* Spawn and initialize the I/O threads. */
    for (int i = 0; i < server.io_threads_num; i++) {
        /* Things we do for all the threads including the main thread. */
        io_threads_list[i] = listCreate();
        if (i == 0) continue; /* Thread 0 is the main thread. */

        /* Things we do only for the additional threads. */
        pthread_t tid;
        pthread_mutex_init(&io_threads_mutex[i],NULL);
        io_threads_pending[i] = 0;
        pthread_mutex_lock(&io_threads_mutex[i]); /* Thread will be stopped. */
        if (pthread_create(&tid,NULL,IOThreadMain,(void*)(long)i) != 0) {
            serverLog(LL_WARNING,"Fatal: Can't initialize IO thread.");
            exit(1);
        }
        io_threads[i] = tid;
    }
}

void startThreadedIO(void) {
    if (tio_debug) { printf("S"); fflush(stdout); }
    if (tio_debug) printf("--- STARTING THREADED IO ---\n");
    serverAssert(io_threads_active == 0);
    for (int j = 1; j < server.io_threads_num; j++)
        pthread_mutex_unlock(&io_threads_mutex[j]);
    io_threads_active = 1;
}

void stopThreadedIO(void) {
    /* We may have still clients with pending reads when this function
     * is called: handle them before stopping the threads. */
    handleClientsWithPendingReadsUsingThreads();
    if (tio_debug) { printf("E"); fflush(stdout); }
    if (tio_debug) printf("--- STOPPING THREADED IO [R%d] [W%d] ---\n",
        (int) listLength(server.clients_pending_read),
        (int) listLength(server.clients_pending_write));
    serverAssert(io_threads_active == 1);
    for (int j = 1; j < server.io_threads_num; j++)
        pthread_mutex_lock(&io_threads_mutex[j]);
    io_threads_active = 0;
}

/* This function checks if there are not enough pending clients to justify
 * taking the I/O threads active: in that case I/O threads are stopped if
 * currently active. We track the pending writes as a measure of clients
 * we need to handle in parallel, however the I/O threading is disabled
 * globally for reads as well if we have too little pending clients.
 *
 * The function returns 0 if the I/O threading should be used becuase there
 * are enough active threads, otherwise 1 is returned and the I/O threads
 * could be possibly stopped (if already active) as a side effect. */
int stopThreadedIOIfNeeded(void) {
    int pending = listLength(server.clients_pending_write);

    /* Return ASAP if IO threads are disabled (single threaded mode). */
    if (server.io_threads_num == 1) return 1;

    if (pending < (server.io_threads_num*2)) {
        if (io_threads_active) stopThreadedIO();
        return 1;
    } else {
        return 0;
    }
}

int handleClientsWithPendingWritesUsingThreads(void) {
    int processed = listLength(server.clients_pending_write);
    if (processed == 0) return 0; /* Return ASAP if there are no clients. */

    /* If I/O threads are disabled or we have few clients to serve, don't
     * use I/O threads, but thejboring synchronous code. */
    if (server.io_threads_num == 1 || stopThreadedIOIfNeeded()) {
        return handleClientsWithPendingWrites();
    }

    /* Start threads if needed. */
    if (!io_threads_active) startThreadedIO();

    if (tio_debug) printf("%d TOTAL WRITE pending clients\n", processed);

    /* Distribute the clients across N different lists. */
    listIter li;
    listNode *ln;
    listRewind(server.clients_pending_write,&li);
    int item_id = 0;
    while((ln = listNext(&li))) {
        client *c = listNodeValue(ln);
        c->flags &= ~CLIENT_PENDING_WRITE;
        int target_id = item_id % server.io_threads_num;
        listAddNodeTail(io_threads_list[target_id],c);
        item_id++;
    }

    /* Give the start condition to the waiting threads, by setting the
     * start condition atomic var. */
    io_threads_op = IO_THREADS_OP_WRITE;
    for (int j = 1; j < server.io_threads_num; j++) {
        int count = listLength(io_threads_list[j]);
        io_threads_pending[j] = count;
    }

    /* Also use the main thread to process a slice of clients. */
    listRewind(io_threads_list[0],&li);
    while((ln = listNext(&li))) {
        client *c = listNodeValue(ln);
        writeToClient(c,0);
    }
    listEmpty(io_threads_list[0]);

    /* Wait for all the other threads to end their work. */
    while(1) {
        unsigned long pending = 0;
        for (int j = 1; j < server.io_threads_num; j++)
            pending += io_threads_pending[j];
        if (pending == 0) break;
    }
    if (tio_debug) printf("I/O WRITE All threads finshed\n");

    /* Run the list of clients again to install the write handler where
     * needed. */
    listRewind(server.clients_pending_write,&li);
    while((ln = listNext(&li))) {
        client *c = listNodeValue(ln);

        /* Install the write handler if there are pending writes in some
         * of the clients. */
        if (clientHasPendingReplies(c) &&
                connSetWriteHandler(c->conn, sendReplyToClient) == AE_ERR)
        {
            freeClientAsync(c);
        }
    }
    listEmptyDRAM(server.clients_pending_write);
    return processed;
}

/* Return 1 if we want to handle the client read later using threaded I/O.
 * This is called by the readable handler of the event loop.
 * As a side effect of calling this function the client is put in the
 * pending read clients and flagged as such. */
int postponeClientRead(client *c) {
    if (io_threads_active &&
        server.io_threads_do_reads &&
        !ProcessingEventsWhileBlocked &&
        !(c->flags & (CLIENT_MASTER|CLIENT_SLAVE|CLIENT_PENDING_READ)))
    {
        c->flags |= CLIENT_PENDING_READ;
        listAddNodeHead(server.clients_pending_read,c);
        return 1;
    } else {
        return 0;
    }
}

/* When threaded I/O is also enabled for the reading + parsing side, the
 * readable handler will just put normal clients into a queue of clients to
 * process (instead of serving them synchronously). This function runs
 * the queue using the I/O threads, and process them in order to accumulate
 * the reads in the buffers, and also parse the first command available
 * rendering it in the client structures. */
int handleClientsWithPendingReadsUsingThreads(void) {
    if (!io_threads_active || !server.io_threads_do_reads) return 0;
    int processed = listLength(server.clients_pending_read);
    if (processed == 0) return 0;

    if (tio_debug) printf("%d TOTAL READ pending clients\n", processed);

    /* Distribute the clients across N different lists. */
    listIter li;
    listNode *ln;
    listRewind(server.clients_pending_read,&li);
    int item_id = 0;
    while((ln = listNext(&li))) {
        client *c = listNodeValue(ln);
        int target_id = item_id % server.io_threads_num;
        listAddNodeTail(io_threads_list[target_id],c);
        item_id++;
    }

    /* Give the start condition to the waiting threads, by setting the
     * start condition atomic var. */
    io_threads_op = IO_THREADS_OP_READ;
    for (int j = 1; j < server.io_threads_num; j++) {
        int count = listLength(io_threads_list[j]);
        io_threads_pending[j] = count;
    }

    /* Also use the main thread to process a slice of clients. */
    listRewind(io_threads_list[0],&li);
    while((ln = listNext(&li))) {
        client *c = listNodeValue(ln);
        readQueryFromClient(c->conn);
    }
    listEmpty(io_threads_list[0]);

    /* Wait for all the other threads to end their work. */
    while(1) {
        unsigned long pending = 0;
        for (int j = 1; j < server.io_threads_num; j++)
            pending += io_threads_pending[j];
        if (pending == 0) break;
    }
    if (tio_debug) printf("I/O READ All threads finshed\n");

    /* Run the list of clients again to process the new buffers. */
    while(listLength(server.clients_pending_read)) {
        ln = listFirst(server.clients_pending_read);
        client *c = listNodeValue(ln);
        c->flags &= ~CLIENT_PENDING_READ;
        listDelNode(server.clients_pending_read,ln);

        if (c->flags & CLIENT_PENDING_COMMAND) {
            c->flags &= ~CLIENT_PENDING_COMMAND;
            if (processCommandAndResetClient(c) == C_ERR) {
                /* If the client is no longer valid, we avoid
                 * processing the client later. So we just go
                 * to the next. */
                continue;
            }
        }
        processInputBuffer(c);
    }
    return processed;
}<|MERGE_RESOLUTION|>--- conflicted
+++ resolved
@@ -157,11 +157,8 @@
     c->client_list_node = NULL;
     c->client_tracking_redirection = 0;
     c->client_tracking_prefixes = NULL;
-<<<<<<< HEAD
-=======
     c->client_cron_last_memory_usage = 0;
     c->client_cron_last_memory_type = CLIENT_TYPE_NORMAL;
->>>>>>> 51efb7fe
     c->auth_callback = NULL;
     c->auth_callback_privdata = NULL;
     c->auth_module = NULL;
@@ -378,11 +375,6 @@
      * will produce an error. However it is useful to log such events since
      * they are rare and may hint at errors in a script or a bug in Redis. */
     int ctype = getClientType(c);
-<<<<<<< HEAD
-    if (ctype == CLIENT_TYPE_MASTER || ctype == CLIENT_TYPE_SLAVE) {
-        char* to = ctype == CLIENT_TYPE_MASTER? "master": "replica";
-        char* from = ctype == CLIENT_TYPE_MASTER? "replica": "master";
-=======
     if (ctype == CLIENT_TYPE_MASTER || ctype == CLIENT_TYPE_SLAVE || c->id == CLIENT_ID_AOF) {
         char *to, *from;
 
@@ -397,7 +389,6 @@
             from = "master";
         }
 
->>>>>>> 51efb7fe
         char *cmdname = c->lastcmd ? c->lastcmd->name : "<unknown>";
         serverLog(LL_WARNING,"== CRITICAL == This %s is sending an error "
                              "to its %s: '%s' after processing the command "
@@ -2370,11 +2361,8 @@
                 options |= CLIENT_TRACKING_OPTIN;
             } else if (!strcasecmp(c->argv[j]->ptr,"optout")) {
                 options |= CLIENT_TRACKING_OPTOUT;
-<<<<<<< HEAD
-=======
             } else if (!strcasecmp(c->argv[j]->ptr,"noloop")) {
                 options |= CLIENT_TRACKING_NOLOOP;
->>>>>>> 51efb7fe
             } else if (!strcasecmp(c->argv[j]->ptr,"prefix") && moreargs) {
                 j++;
                 prefix = zrealloc(prefix,sizeof(robj*)*(numprefix+1));
@@ -2419,8 +2407,6 @@
                 return;
             }
 
-<<<<<<< HEAD
-=======
             if (options & CLIENT_TRACKING_OPTIN && options & CLIENT_TRACKING_OPTOUT)
             {
                 addReplyError(c,
@@ -2440,13 +2426,11 @@
                 return;
             }
 
->>>>>>> 51efb7fe
             enableTracking(c,redir,options,prefix,numprefix);
         } else if (!strcasecmp(c->argv[2]->ptr,"off")) {
             disableTracking(c);
         } else {
             zfree(prefix);
-<<<<<<< HEAD
             addReply(c,shared.syntaxerr);
             return;
         }
@@ -2479,40 +2463,6 @@
             addReply(c,shared.syntaxerr);
             return;
         }
-=======
-            addReply(c,shared.syntaxerr);
-            return;
-        }
-        zfree(prefix);
-        addReply(c,shared.ok);
-    } else if (!strcasecmp(c->argv[1]->ptr,"caching") && c->argc >= 3) {
-        if (!(c->flags & CLIENT_TRACKING)) {
-            addReplyError(c,"CLIENT CACHING can be called only when the "
-                            "client is in tracking mode with OPTIN or "
-                            "OPTOUT mode enabled");
-            return;
-        }
-
-        char *opt = c->argv[2]->ptr;
-        if (!strcasecmp(opt,"yes")) {
-            if (c->flags & CLIENT_TRACKING_OPTIN) {
-                c->flags |= CLIENT_TRACKING_CACHING;
-            } else {
-                addReplyError(c,"CLIENT CACHING YES is only valid when tracking is enabled in OPTIN mode.");
-                return;
-            }
-        } else if (!strcasecmp(opt,"no")) {
-            if (c->flags & CLIENT_TRACKING_OPTOUT) {
-                c->flags |= CLIENT_TRACKING_CACHING;
-            } else {
-                addReplyError(c,"CLIENT CACHING NO is only valid when tracking is enabled in OPTOUT mode.");
-                return;
-            }
-        } else {
-            addReply(c,shared.syntaxerr);
-            return;
-        }
->>>>>>> 51efb7fe
 
         /* Common reply for when we succeeded. */
         addReply(c,shared.ok);
