--- conflicted
+++ resolved
@@ -3134,15 +3134,11 @@
             freeClientAsync(c);
         }
     }
-<<<<<<< HEAD
     listEmptyDRAM(server.clients_pending_write);
-=======
-    listEmpty(server.clients_pending_write);
 
     /* Update processed count on server */
     server.stat_io_writes_processed += processed;
 
->>>>>>> 03b59cd5
     return processed;
 }
 
