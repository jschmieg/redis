/*
 * Copyright (c) 2009-2012, Salvatore Sanfilippo <antirez at gmail dot com>
 * All rights reserved.
 *
 * Redistribution and use in source and binary forms, with or without
 * modification, are permitted provided that the following conditions are met:
 *
 *   * Redistributions of source code must retain the above copyright notice,
 *     this list of conditions and the following disclaimer.
 *   * Redistributions in binary form must reproduce the above copyright
 *     notice, this list of conditions and the following disclaimer in the
 *     documentation and/or other materials provided with the distribution.
 *   * Neither the name of Redis nor the names of its contributors may be used
 *     to endorse or promote products derived from this software without
 *     specific prior written permission.
 *
 * THIS SOFTWARE IS PROVIDED BY THE COPYRIGHT HOLDERS AND CONTRIBUTORS "AS IS"
 * AND ANY EXPRESS OR IMPLIED WARRANTIES, INCLUDING, BUT NOT LIMITED TO, THE
 * IMPLIED WARRANTIES OF MERCHANTABILITY AND FITNESS FOR A PARTICULAR PURPOSE
 * ARE DISCLAIMED. IN NO EVENT SHALL THE COPYRIGHT OWNER OR CONTRIBUTORS BE
 * LIABLE FOR ANY DIRECT, INDIRECT, INCIDENTAL, SPECIAL, EXEMPLARY, OR
 * CONSEQUENTIAL DAMAGES (INCLUDING, BUT NOT LIMITED TO, PROCUREMENT OF
 * SUBSTITUTE GOODS OR SERVICES; LOSS OF USE, DATA, OR PROFITS; OR BUSINESS
 * INTERRUPTION) HOWEVER CAUSED AND ON ANY THEORY OF LIABILITY, WHETHER IN
 * CONTRACT, STRICT LIABILITY, OR TORT (INCLUDING NEGLIGENCE OR OTHERWISE)
 * ARISING IN ANY WAY OUT OF THE USE OF THIS SOFTWARE, EVEN IF ADVISED OF THE
 * POSSIBILITY OF SUCH DAMAGE.
 */

#include "server.h"
#include "cluster.h"
#include "atomicvar.h"

#include <signal.h>
#include <ctype.h>

/*-----------------------------------------------------------------------------
 * C-level DB API
 *----------------------------------------------------------------------------*/

int keyIsExpired(redisDb *db, robj *key);

/* Update LFU when an object is accessed.
 * Firstly, decrement the counter if the decrement time is reached.
 * Then logarithmically increment the counter, and update the access time. */
void updateLFU(robj *val) {
    unsigned long counter = LFUDecrAndReturn(val);
    counter = LFULogIncr(counter);
    val->lru = (LFUGetTimeInMinutes()<<8) | counter;
}

/* Low level key lookup API, not actually called directly from commands
 * implementations that should instead rely on lookupKeyRead(),
 * lookupKeyWrite() and lookupKeyReadWithFlags(). */
robj *lookupKey(redisDb *db, robj *key, int flags) {
    dictEntry *de = dictFind(db->dict,key->ptr);
    if (de) {
        robj *val = dictGetVal(de);

        /* Update the access time for the ageing algorithm.
         * Don't do it if we have a saving child, as this will trigger
         * a copy on write madness. */
        if (!hasActiveChildProcess() && !(flags & LOOKUP_NOTOUCH)){
            if (server.maxmemory_policy & MAXMEMORY_FLAG_LFU) {
                updateLFU(val);
            } else {
                val->lru = LRU_CLOCK();
            }
        }
        return val;
    } else {
        return NULL;
    }
}

/* Lookup a key for read operations, or return NULL if the key is not found
 * in the specified DB.
 *
 * As a side effect of calling this function:
 * 1. A key gets expired if it reached it's TTL.
 * 2. The key last access time is updated.
 * 3. The global keys hits/misses stats are updated (reported in INFO).
 * 4. If keyspace notifications are enabled, a "keymiss" notification is fired.
 *
 * This API should not be used when we write to the key after obtaining
 * the object linked to the key, but only for read only operations.
 *
 * Flags change the behavior of this command:
 *
 *  LOOKUP_NONE (or zero): no special flags are passed.
 *  LOOKUP_NOTOUCH: don't alter the last access time of the key.
 *
 * Note: this function also returns NULL if the key is logically expired
 * but still existing, in case this is a slave, since this API is called only
 * for read operations. Even if the key expiry is master-driven, we can
 * correctly report a key is expired on slaves even if the master is lagging
 * expiring our key via DELs in the replication link. */
robj *lookupKeyReadWithFlags(redisDb *db, robj *key, int flags) {
    robj *val;

    if (expireIfNeeded(db,key) == 1) {
        /* Key expired. If we are in the context of a master, expireIfNeeded()
         * returns 0 only when the key does not exist at all, so it's safe
         * to return NULL ASAP. */
        if (server.masterhost == NULL) {
            server.stat_keyspace_misses++;
            notifyKeyspaceEvent(NOTIFY_KEY_MISS, "keymiss", key, db->id);
            return NULL;
        }

        /* However if we are in the context of a slave, expireIfNeeded() will
         * not really try to expire the key, it only returns information
         * about the "logical" status of the key: key expiring is up to the
         * master in order to have a consistent view of master's data set.
         *
         * However, if the command caller is not the master, and as additional
         * safety measure, the command invoked is a read-only command, we can
         * safely return NULL here, and provide a more consistent behavior
         * to clients accessign expired values in a read-only fashion, that
         * will say the key as non existing.
         *
         * Notably this covers GETs when slaves are used to scale reads. */
        if (server.current_client &&
            server.current_client != server.master &&
            server.current_client->cmd &&
            server.current_client->cmd->flags & CMD_READONLY)
        {
            server.stat_keyspace_misses++;
            notifyKeyspaceEvent(NOTIFY_KEY_MISS, "keymiss", key, db->id);
            return NULL;
        }
    }
    val = lookupKey(db,key,flags);
    if (val == NULL) {
        server.stat_keyspace_misses++;
        notifyKeyspaceEvent(NOTIFY_KEY_MISS, "keymiss", key, db->id);
    }
    else
        server.stat_keyspace_hits++;
    return val;
}

/* Like lookupKeyReadWithFlags(), but does not use any flag, which is the
 * common case. */
robj *lookupKeyRead(redisDb *db, robj *key) {
    return lookupKeyReadWithFlags(db,key,LOOKUP_NONE);
}

/* Lookup a key for write operations, and as a side effect, if needed, expires
 * the key if its TTL is reached.
 *
 * Returns the linked value object if the key exists or NULL if the key
 * does not exist in the specified DB. */
robj *lookupKeyWriteWithFlags(redisDb *db, robj *key, int flags) {
    expireIfNeeded(db,key);
    return lookupKey(db,key,flags);
}

robj *lookupKeyWrite(redisDb *db, robj *key) {
    return lookupKeyWriteWithFlags(db, key, LOOKUP_NONE);
}

robj *lookupKeyReadOrReply(client *c, robj *key, robj *reply) {
    robj *o = lookupKeyRead(c->db, key);
    if (!o) addReply(c,reply);
    return o;
}

robj *lookupKeyWriteOrReply(client *c, robj *key, robj *reply) {
    robj *o = lookupKeyWrite(c->db, key);
    if (!o) addReply(c,reply);
    return o;
}

/* Add the key to the DB. It's up to the caller to increment the reference
 * counter of the value if needed.
 *
 * The program is aborted if the key already exists. */
void dbAdd(redisDb *db, robj *key, robj *val) {
    sds copy = sdsdup(key->ptr);
    int retval = dictAdd(db->dict, copy, val);

    serverAssertWithInfo(NULL,key,retval == DICT_OK);
    if (val->type == OBJ_LIST ||
        val->type == OBJ_ZSET ||
        val->type == OBJ_STREAM)
        signalKeyAsReady(db, key);
    if (server.cluster_enabled) slotToKeyAdd(key->ptr);
}

/* This is a special version of dbAdd() that is used only when loading
 * keys from the RDB file: the key is passed as an SDS string that is
 * retained by the function (and not freed by the caller).
 *
 * Moreover this function will not abort if the key is already busy, to
 * give more control to the caller, nor will signal the key as ready
 * since it is not useful in this context.
 *
 * The function returns 1 if the key was added to the database, taking
 * ownership of the SDS string, otherwise 0 is returned, and is up to the
 * caller to free the SDS string. */
int dbAddRDBLoad(redisDb *db, sds key, robj *val) {
    int retval = dictAdd(db->dict, key, val);
    if (retval != DICT_OK) return 0;
    if (server.cluster_enabled) slotToKeyAdd(key);
    return 1;
}

/* Overwrite an existing key with a new value. Incrementing the reference
 * count of the new value is up to the caller.
 * This function does not modify the expire time of the existing key.
 *
 * The program is aborted if the key was not already present. */
void dbOverwrite(redisDb *db, robj *key, robj *val) {
    dictEntry *de = dictFind(db->dict,key->ptr);

    serverAssertWithInfo(NULL,key,de != NULL);
    dictEntry auxentry = *de;
    robj *old = dictGetVal(de);
    if (server.maxmemory_policy & MAXMEMORY_FLAG_LFU) {
        val->lru = old->lru;
    }
    dictSetVal(db->dict, de, val);

    if (server.lazyfree_lazy_server_del) {
        freeObjAsync(old);
        dictSetVal(db->dict, &auxentry, NULL);
    }

    dictFreeVal(db->dict, &auxentry);
}

/* High level Set operation. This function can be used in order to set
 * a key, whatever it was existing or not, to a new object.
 *
 * 1) The ref count of the value object is incremented.
 * 2) clients WATCHing for the destination key notified.
 * 3) The expire time of the key is reset (the key is made persistent),
 *    unless 'keepttl' is true.
 *
 * All the new keys in the database should be created via this interface.
 * The client 'c' argument may be set to NULL if the operation is performed
 * in a context where there is no clear client performing the operation. */
void genericSetKey(client *c, redisDb *db, robj *key, robj *val, int keepttl, int signal) {
    if (lookupKeyWrite(db,key) == NULL) {
        dbAdd(db,key,val);
    } else {
        dbOverwrite(db,key,val);
    }
    incrRefCount(val);
    if (!keepttl) removeExpire(db,key);
    if (signal) signalModifiedKey(c,db,key);
}

/* Common case for genericSetKey() where the TTL is not retained. */
void setKey(client *c, redisDb *db, robj *key, robj *val) {
    genericSetKey(c,db,key,val,0,1);
}

/* Return true if the specified key exists in the specified database.
 * LRU/LFU info is not updated in any way. */
int dbExists(redisDb *db, robj *key) {
    return dictFind(db->dict,key->ptr) != NULL;
}

/* Return a random key, in form of a Redis object.
 * If there are no keys, NULL is returned.
 *
 * The function makes sure to return keys not already expired. */
robj *dbRandomKey(redisDb *db) {
    dictEntry *de;
    int maxtries = 100;
    int allvolatile = dictSize(db->dict) == dictSize(db->expires);

    while(1) {
        sds key;
        robj *keyobj;

        de = dictGetFairRandomKey(db->dict);
        if (de == NULL) return NULL;

        key = dictGetKey(de);
        keyobj = createStringObject(key,sdslen(key));
        if (dictFind(db->expires,key)) {
            if (allvolatile && server.masterhost && --maxtries == 0) {
                /* If the DB is composed only of keys with an expire set,
                 * it could happen that all the keys are already logically
                 * expired in the slave, so the function cannot stop because
                 * expireIfNeeded() is false, nor it can stop because
                 * dictGetRandomKey() returns NULL (there are keys to return).
                 * To prevent the infinite loop we do some tries, but if there
                 * are the conditions for an infinite loop, eventually we
                 * return a key name that may be already expired. */
                return keyobj;
            }
            if (expireIfNeeded(db,keyobj)) {
                decrRefCount(keyobj);
                continue; /* search for another key. This expired. */
            }
        }
        return keyobj;
    }
}

/* Delete a key, value, and associated expiration entry if any, from the DB */
int dbSyncDelete(redisDb *db, robj *key) {
    /* Deleting an entry from the expires dict will not free the sds of
     * the key, because it is shared with the main dictionary. */
    if (dictSize(db->expires) > 0) dictDelete(db->expires,key->ptr);
    if (dictDelete(db->dict,key->ptr) == DICT_OK) {
        if (server.cluster_enabled) slotToKeyDel(key->ptr);
        return 1;
    } else {
        return 0;
    }
}

/* This is a wrapper whose behavior depends on the Redis lazy free
 * configuration. Deletes the key synchronously or asynchronously. */
int dbDelete(redisDb *db, robj *key) {
    return server.lazyfree_lazy_server_del ? dbAsyncDelete(db,key) :
                                             dbSyncDelete(db,key);
}

/* Prepare the string object stored at 'key' to be modified destructively
 * to implement commands like SETBIT or APPEND.
 *
 * An object is usually ready to be modified unless one of the two conditions
 * are true:
 *
 * 1) The object 'o' is shared (refcount > 1), we don't want to affect
 *    other users.
 * 2) The object encoding is not "RAW".
 *
 * If the object is found in one of the above conditions (or both) by the
 * function, an unshared / not-encoded copy of the string object is stored
 * at 'key' in the specified 'db'. Otherwise the object 'o' itself is
 * returned.
 *
 * USAGE:
 *
 * The object 'o' is what the caller already obtained by looking up 'key'
 * in 'db', the usage pattern looks like this:
 *
 * o = lookupKeyWrite(db,key);
 * if (checkType(c,o,OBJ_STRING)) return;
 * o = dbUnshareStringValue(db,key,o);
 *
 * At this point the caller is ready to modify the object, for example
 * using an sdscat() call to append some data, or anything else.
 */
robj *dbUnshareStringValue(redisDb *db, robj *key, robj *o) {
    serverAssert(o->type == OBJ_STRING);
    if (o->refcount != 1 || o->encoding != OBJ_ENCODING_RAW) {
        robj *decoded = getDecodedObject(o);
        o = createRawStringObject(decoded->ptr, sdslen(decoded->ptr));
        decrRefCount(decoded);
        dbOverwrite(db,key,o);
    }
    return o;
}

/* Remove all keys from all the databases in a Redis server.
 * If callback is given the function is called from time to time to
 * signal that work is in progress.
 *
 * The dbnum can be -1 if all the DBs should be flushed, or the specified
 * DB number if we want to flush only a single Redis database number.
 *
 * Flags are be EMPTYDB_NO_FLAGS if no special flags are specified or
 * 1. EMPTYDB_ASYNC if we want the memory to be freed in a different thread.
 * 2. EMPTYDB_BACKUP if we want to empty the backup dictionaries created by
 *    disklessLoadMakeBackups. In that case we only free memory and avoid
 *    firing module events.
 * and the function to return ASAP.
 *
 * On success the fuction returns the number of keys removed from the
 * database(s). Otherwise -1 is returned in the specific case the
 * DB number is out of range, and errno is set to EINVAL. */
long long emptyDbGeneric(redisDb *dbarray, int dbnum, int flags, void(callback)(void*)) {
    int async = (flags & EMPTYDB_ASYNC);
    int backup = (flags & EMPTYDB_BACKUP); /* Just free the memory, nothing else */
    RedisModuleFlushInfoV1 fi = {REDISMODULE_FLUSHINFO_VERSION,!async,dbnum};
    long long removed = 0;

    if (dbnum < -1 || dbnum >= server.dbnum) {
        errno = EINVAL;
        return -1;
    }

    /* Pre-flush actions */
    if (!backup) {
        /* Fire the flushdb modules event. */
        moduleFireServerEvent(REDISMODULE_EVENT_FLUSHDB,
                              REDISMODULE_SUBEVENT_FLUSHDB_START,
                              &fi);

        /* Make sure the WATCHed keys are affected by the FLUSH* commands.
         * Note that we need to call the function while the keys are still
         * there. */
        signalFlushedDb(dbnum);
    }

    int startdb, enddb;
    if (dbnum == -1) {
        startdb = 0;
        enddb = server.dbnum-1;
    } else {
        startdb = enddb = dbnum;
    }

    for (int j = startdb; j <= enddb; j++) {
        removed += dictSize(dbarray[j].dict);
        if (async) {
            emptyDbAsync(&dbarray[j]);
        } else {
            dictEmpty(dbarray[j].dict,callback);
            dictEmpty(dbarray[j].expires,callback);
        }
    }

    /* Post-flush actions */
    if (!backup) {
        if (server.cluster_enabled) {
            if (async) {
                slotToKeyFlushAsync();
            } else {
                slotToKeyFlush();
            }
        }
        if (dbnum == -1) flushSlaveKeysWithExpireList();

        /* Also fire the end event. Note that this event will fire almost
         * immediately after the start event if the flush is asynchronous. */
        moduleFireServerEvent(REDISMODULE_EVENT_FLUSHDB,
                              REDISMODULE_SUBEVENT_FLUSHDB_END,
                              &fi);
    }

    return removed;
}

long long emptyDb(int dbnum, int flags, void(callback)(void*)) {
    return emptyDbGeneric(server.db, dbnum, flags, callback);
}

int selectDb(client *c, int id) {
    if (id < 0 || id >= server.dbnum)
        return C_ERR;
    c->db = &server.db[id];
    return C_OK;
}

long long dbTotalServerKeyCount() {
    long long total = 0;
    int j;
    for (j = 0; j < server.dbnum; j++) {
        total += dictSize(server.db[j].dict);
    }
    return total;
}

/*-----------------------------------------------------------------------------
 * Hooks for key space changes.
 *
 * Every time a key in the database is modified the function
 * signalModifiedKey() is called.
 *
 * Every time a DB is flushed the function signalFlushDb() is called.
 *----------------------------------------------------------------------------*/

/* Note that the 'c' argument may be NULL if the key was modified out of
 * a context of a client. */
void signalModifiedKey(client *c, redisDb *db, robj *key) {
    touchWatchedKey(db,key);
    trackingInvalidateKey(c,key);
}

void signalFlushedDb(int dbid) {
    touchWatchedKeysOnFlush(dbid);
    trackingInvalidateKeysOnFlush(dbid);
}

/*-----------------------------------------------------------------------------
 * Type agnostic commands operating on the key space
 *----------------------------------------------------------------------------*/

/* Return the set of flags to use for the emptyDb() call for FLUSHALL
 * and FLUSHDB commands.
 *
 * Currently the command just attempts to parse the "ASYNC" option. It
 * also checks if the command arity is wrong.
 *
 * On success C_OK is returned and the flags are stored in *flags, otherwise
 * C_ERR is returned and the function sends an error to the client. */
int getFlushCommandFlags(client *c, int *flags) {
    /* Parse the optional ASYNC option. */
    if (c->argc > 1) {
        if (c->argc > 2 || strcasecmp(c->argv[1]->ptr,"async")) {
            addReply(c,shared.syntaxerr);
            return C_ERR;
        }
        *flags = EMPTYDB_ASYNC;
    } else {
        *flags = EMPTYDB_NO_FLAGS;
    }
    return C_OK;
}

/* Flushes the whole server data set. */
void flushAllDataAndResetRDB(int flags) {
    server.dirty += emptyDb(-1,flags,NULL);
    if (server.rdb_child_pid != -1) killRDBChild();
    if (server.saveparamslen > 0) {
        /* Normally rdbSave() will reset dirty, but we don't want this here
         * as otherwise FLUSHALL will not be replicated nor put into the AOF. */
        int saved_dirty = server.dirty;
        rdbSaveInfo rsi, *rsiptr;
        rsiptr = rdbPopulateSaveInfo(&rsi);
        rdbSave(server.rdb_filename,rsiptr);
        server.dirty = saved_dirty;
    }
    server.dirty++;
#if defined(USE_JEMALLOC)
    /* jemalloc 5 doesn't release pages back to the OS when there's no traffic.
     * for large databases, flushdb blocks for long anyway, so a bit more won't
     * harm and this way the flush and purge will be synchroneus. */
    if (!(flags & EMPTYDB_ASYNC))
        jemalloc_purge();
#endif
}

/* FLUSHDB [ASYNC]
 *
 * Flushes the currently SELECTed Redis DB. */
void flushdbCommand(client *c) {
    int flags;

    if (getFlushCommandFlags(c,&flags) == C_ERR) return;
    server.dirty += emptyDb(c->db->id,flags,NULL);
    addReply(c,shared.ok);
#if defined(USE_JEMALLOC)
    /* jemalloc 5 doesn't release pages back to the OS when there's no traffic.
     * for large databases, flushdb blocks for long anyway, so a bit more won't
     * harm and this way the flush and purge will be synchroneus. */
    if (!(flags & EMPTYDB_ASYNC))
        jemalloc_purge();
#endif
}

/* FLUSHALL [ASYNC]
 *
 * Flushes the whole server data set. */
void flushallCommand(client *c) {
    int flags;
    if (getFlushCommandFlags(c,&flags) == C_ERR) return;
    flushAllDataAndResetRDB(flags);
    addReply(c,shared.ok);
}

/* This command implements DEL and LAZYDEL. */
void delGenericCommand(client *c, int lazy) {
    int numdel = 0, j;

    for (j = 1; j < c->argc; j++) {
        expireIfNeeded(c->db,c->argv[j]);
        int deleted  = lazy ? dbAsyncDelete(c->db,c->argv[j]) :
                              dbSyncDelete(c->db,c->argv[j]);
        if (deleted) {
            signalModifiedKey(c,c->db,c->argv[j]);
            notifyKeyspaceEvent(NOTIFY_GENERIC,
                "del",c->argv[j],c->db->id);
            server.dirty++;
            numdel++;
        }
    }
    addReplyLongLong(c,numdel);
}

void delCommand(client *c) {
    delGenericCommand(c,server.lazyfree_lazy_user_del);
}

void unlinkCommand(client *c) {
    delGenericCommand(c,1);
}

/* EXISTS key1 key2 ... key_N.
 * Return value is the number of keys existing. */
void existsCommand(client *c) {
    long long count = 0;
    int j;

    for (j = 1; j < c->argc; j++) {
        if (lookupKeyRead(c->db,c->argv[j])) count++;
    }
    addReplyLongLong(c,count);
}

void selectCommand(client *c) {
    long id;

    if (getLongFromObjectOrReply(c, c->argv[1], &id,
        "invalid DB index") != C_OK)
        return;

    if (server.cluster_enabled && id != 0) {
        addReplyError(c,"SELECT is not allowed in cluster mode");
        return;
    }
    if (selectDb(c,id) == C_ERR) {
        addReplyError(c,"DB index is out of range");
    } else {
        addReply(c,shared.ok);
    }
}

void randomkeyCommand(client *c) {
    robj *key;

    if ((key = dbRandomKey(c->db)) == NULL) {
        addReplyNull(c);
        return;
    }

    addReplyBulk(c,key);
    decrRefCount(key);
}

void keysCommand(client *c) {
    dictIterator *di;
    dictEntry *de;
    sds pattern = c->argv[1]->ptr;
    int plen = sdslen(pattern), allkeys;
    unsigned long numkeys = 0;
    void *replylen = addReplyDeferredLen(c);

    di = dictGetSafeIterator(c->db->dict);
    allkeys = (pattern[0] == '*' && plen == 1);
    while((de = dictNext(di)) != NULL) {
        sds key = dictGetKey(de);
        robj *keyobj;

        if (allkeys || stringmatchlen(pattern,plen,key,sdslen(key),0)) {
            keyobj = createStringObject(key,sdslen(key));
            if (!keyIsExpired(c->db,keyobj)) {
                addReplyBulk(c,keyobj);
                numkeys++;
            }
            decrRefCount(keyobj);
        }
    }
    dictReleaseIterator(di);
    setDeferredArrayLen(c,replylen,numkeys);
}

/* This callback is used by scanGenericCommand in order to collect elements
 * returned by the dictionary iterator into a list. */
void scanCallback(void *privdata, const dictEntry *de) {
    void **pd = (void**) privdata;
    list *keys = pd[0];
    robj *o = pd[1];
    robj *key, *val = NULL;

    if (o == NULL) {
        sds sdskey = dictGetKey(de);
        key = createStringObject(sdskey, sdslen(sdskey));
    } else if (o->type == OBJ_SET) {
        sds keysds = dictGetKey(de);
        key = createStringObject(keysds,sdslen(keysds));
    } else if (o->type == OBJ_HASH) {
        sds sdskey = dictGetKey(de);
        sds sdsval = dictGetVal(de);
        key = createStringObject(sdskey,sdslen(sdskey));
        val = createStringObject(sdsval,sdslen(sdsval));
    } else if (o->type == OBJ_ZSET) {
        sds sdskey = dictGetKey(de);
        key = createStringObject(sdskey,sdslen(sdskey));
        val = createStringObjectFromLongDouble(*(double*)dictGetVal(de),0);
    } else {
        serverPanic("Type not handled in SCAN callback.");
    }

    listAddNodeTail(keys, key);
    if (val) listAddNodeTail(keys, val);
}

/* Try to parse a SCAN cursor stored at object 'o':
 * if the cursor is valid, store it as unsigned integer into *cursor and
 * returns C_OK. Otherwise return C_ERR and send an error to the
 * client. */
int parseScanCursorOrReply(client *c, robj *o, unsigned long *cursor) {
    char *eptr;

    /* Use strtoul() because we need an *unsigned* long, so
     * getLongLongFromObject() does not cover the whole cursor space. */
    errno = 0;
    *cursor = strtoul(o->ptr, &eptr, 10);
    if (isspace(((char*)o->ptr)[0]) || eptr[0] != '\0' || errno == ERANGE)
    {
        addReplyError(c, "invalid cursor");
        return C_ERR;
    }
    return C_OK;
}

/* This command implements SCAN, HSCAN and SSCAN commands.
 * If object 'o' is passed, then it must be a Hash, Set or Zset object, otherwise
 * if 'o' is NULL the command will operate on the dictionary associated with
 * the current database.
 *
 * When 'o' is not NULL the function assumes that the first argument in
 * the client arguments vector is a key so it skips it before iterating
 * in order to parse options.
 *
 * In the case of a Hash object the function returns both the field and value
 * of every element on the Hash. */
void scanGenericCommand(client *c, robj *o, unsigned long cursor) {
    int i, j;
    list *keys = listCreate();
    listNode *node, *nextnode;
    long count = 10;
    sds pat = NULL;
    sds typename = NULL;
    int patlen = 0, use_pattern = 0;
    dict *ht;

    /* Object must be NULL (to iterate keys names), or the type of the object
     * must be Set, Sorted Set, or Hash. */
    serverAssert(o == NULL || o->type == OBJ_SET || o->type == OBJ_HASH ||
                o->type == OBJ_ZSET);

    /* Set i to the first option argument. The previous one is the cursor. */
    i = (o == NULL) ? 2 : 3; /* Skip the key argument if needed. */

    /* Step 1: Parse options. */
    while (i < c->argc) {
        j = c->argc - i;
        if (!strcasecmp(c->argv[i]->ptr, "count") && j >= 2) {
            if (getLongFromObjectOrReply(c, c->argv[i+1], &count, NULL)
                != C_OK)
            {
                goto cleanup;
            }

            if (count < 1) {
                addReply(c,shared.syntaxerr);
                goto cleanup;
            }

            i += 2;
        } else if (!strcasecmp(c->argv[i]->ptr, "match") && j >= 2) {
            pat = c->argv[i+1]->ptr;
            patlen = sdslen(pat);

            /* The pattern always matches if it is exactly "*", so it is
             * equivalent to disabling it. */
            use_pattern = !(pat[0] == '*' && patlen == 1);

            i += 2;
        } else if (!strcasecmp(c->argv[i]->ptr, "type") && o == NULL && j >= 2) {
            /* SCAN for a particular type only applies to the db dict */
            typename = c->argv[i+1]->ptr;
            i+= 2;
        } else {
            addReply(c,shared.syntaxerr);
            goto cleanup;
        }
    }

    /* Step 2: Iterate the collection.
     *
     * Note that if the object is encoded with a ziplist, intset, or any other
     * representation that is not a hash table, we are sure that it is also
     * composed of a small number of elements. So to avoid taking state we
     * just return everything inside the object in a single call, setting the
     * cursor to zero to signal the end of the iteration. */

    /* Handle the case of a hash table. */
    ht = NULL;
    if (o == NULL) {
        ht = c->db->dict;
    } else if (o->type == OBJ_SET && o->encoding == OBJ_ENCODING_HT) {
        ht = o->ptr;
    } else if (o->type == OBJ_HASH && o->encoding == OBJ_ENCODING_HT) {
        ht = o->ptr;
        count *= 2; /* We return key / value for this type. */
    } else if (o->type == OBJ_ZSET && o->encoding == OBJ_ENCODING_SKIPLIST) {
        zset *zs = o->ptr;
        ht = zs->dict;
        count *= 2; /* We return key / value for this type. */
    }

    if (ht) {
        void *privdata[2];
        /* We set the max number of iterations to ten times the specified
         * COUNT, so if the hash table is in a pathological state (very
         * sparsely populated) we avoid to block too much time at the cost
         * of returning no or very few elements. */
        long maxiterations = count*10;

        /* We pass two pointers to the callback: the list to which it will
         * add new elements, and the object containing the dictionary so that
         * it is possible to fetch more data in a type-dependent way. */
        privdata[0] = keys;
        privdata[1] = o;
        do {
            cursor = dictScan(ht, cursor, scanCallback, NULL, privdata);
        } while (cursor &&
              maxiterations-- &&
              listLength(keys) < (unsigned long)count);
    } else if (o->type == OBJ_SET) {
        int pos = 0;
        int64_t ll;

        while(intsetGet(o->ptr,pos++,&ll))
            listAddNodeTail(keys,createStringObjectFromLongLong(ll));
        cursor = 0;
    } else if (o->type == OBJ_HASH || o->type == OBJ_ZSET) {
        unsigned char *p = ziplistIndex(o->ptr,0);
        unsigned char *vstr;
        unsigned int vlen;
        long long vll;

        while(p) {
            ziplistGet(p,&vstr,&vlen,&vll);
            listAddNodeTail(keys,
                (vstr != NULL) ? createStringObject((char*)vstr,vlen) :
                                 createStringObjectFromLongLong(vll));
            p = ziplistNext(o->ptr,p);
        }
        cursor = 0;
    } else {
        serverPanic("Not handled encoding in SCAN.");
    }

    /* Step 3: Filter elements. */
    node = listFirst(keys);
    while (node) {
        robj *kobj = listNodeValue(node);
        nextnode = listNextNode(node);
        int filter = 0;

        /* Filter element if it does not match the pattern. */
        if (!filter && use_pattern) {
            if (sdsEncodedObject(kobj)) {
                if (!stringmatchlen(pat, patlen, kobj->ptr, sdslen(kobj->ptr), 0))
                    filter = 1;
            } else {
                char buf[LONG_STR_SIZE];
                int len;

                serverAssert(kobj->encoding == OBJ_ENCODING_INT);
                len = ll2string(buf,sizeof(buf),(long)kobj->ptr);
                if (!stringmatchlen(pat, patlen, buf, len, 0)) filter = 1;
            }
        }

        /* Filter an element if it isn't the type we want. */
        if (!filter && o == NULL && typename){
            robj* typecheck = lookupKeyReadWithFlags(c->db, kobj, LOOKUP_NOTOUCH);
            char* type = getObjectTypeName(typecheck);
            if (strcasecmp((char*) typename, type)) filter = 1;
        }

        /* Filter element if it is an expired key. */
        if (!filter && o == NULL && expireIfNeeded(c->db, kobj)) filter = 1;

        /* Remove the element and its associted value if needed. */
        if (filter) {
            decrRefCount(kobj);
            listDelNode(keys, node);
        }

        /* If this is a hash or a sorted set, we have a flat list of
         * key-value elements, so if this element was filtered, remove the
         * value, or skip it if it was not filtered: we only match keys. */
        if (o && (o->type == OBJ_ZSET || o->type == OBJ_HASH)) {
            node = nextnode;
            nextnode = listNextNode(node);
            if (filter) {
                kobj = listNodeValue(node);
                decrRefCount(kobj);
                listDelNode(keys, node);
            }
        }
        node = nextnode;
    }

    /* Step 4: Reply to the client. */
    addReplyArrayLen(c, 2);
    addReplyBulkLongLong(c,cursor);

    addReplyArrayLen(c, listLength(keys));
    while ((node = listFirst(keys)) != NULL) {
        robj *kobj = listNodeValue(node);
        addReplyBulk(c, kobj);
        decrRefCount(kobj);
        listDelNode(keys, node);
    }

cleanup:
    listSetFreeMethod(keys,decrRefCountVoid);
    listRelease(keys);
}

/* The SCAN command completely relies on scanGenericCommand. */
void scanCommand(client *c) {
    unsigned long cursor;
    if (parseScanCursorOrReply(c,c->argv[1],&cursor) == C_ERR) return;
    scanGenericCommand(c,NULL,cursor);
}

void dbsizeCommand(client *c) {
    addReplyLongLong(c,dictSize(c->db->dict));
}

void lastsaveCommand(client *c) {
    addReplyLongLong(c,server.lastsave);
}

char* getObjectTypeName(robj *o) {
    char* type;
    if (o == NULL) {
        type = "none";
    } else {
        switch(o->type) {
        case OBJ_STRING: type = "string"; break;
        case OBJ_LIST: type = "list"; break;
        case OBJ_SET: type = "set"; break;
        case OBJ_ZSET: type = "zset"; break;
        case OBJ_HASH: type = "hash"; break;
        case OBJ_STREAM: type = "stream"; break;
        case OBJ_MODULE: {
            moduleValue *mv = o->ptr;
            type = mv->type->name;
        }; break;
        default: type = "unknown"; break;
        }
    }
    return type;
}

void typeCommand(client *c) {
    robj *o;
    o = lookupKeyReadWithFlags(c->db,c->argv[1],LOOKUP_NOTOUCH);
    addReplyStatus(c, getObjectTypeName(o));
}

void shutdownCommand(client *c) {
    int flags = 0;

    if (c->argc > 2) {
        addReply(c,shared.syntaxerr);
        return;
    } else if (c->argc == 2) {
        if (!strcasecmp(c->argv[1]->ptr,"nosave")) {
            flags |= SHUTDOWN_NOSAVE;
        } else if (!strcasecmp(c->argv[1]->ptr,"save")) {
            flags |= SHUTDOWN_SAVE;
        } else {
            addReply(c,shared.syntaxerr);
            return;
        }
    }
    /* When SHUTDOWN is called while the server is loading a dataset in
     * memory we need to make sure no attempt is performed to save
     * the dataset on shutdown (otherwise it could overwrite the current DB
     * with half-read data).
     *
     * Also when in Sentinel mode clear the SAVE flag and force NOSAVE. */
    if (server.loading || server.sentinel_mode)
        flags = (flags & ~SHUTDOWN_SAVE) | SHUTDOWN_NOSAVE;
    if (prepareForShutdown(flags) == C_OK) exit(0);
    addReplyError(c,"Errors trying to SHUTDOWN. Check logs.");
}

void renameGenericCommand(client *c, int nx) {
    robj *o;
    long long expire;
    int samekey = 0;

    /* When source and dest key is the same, no operation is performed,
     * if the key exists, however we still return an error on unexisting key. */
    if (sdscmp(c->argv[1]->ptr,c->argv[2]->ptr) == 0) samekey = 1;

    if ((o = lookupKeyWriteOrReply(c,c->argv[1],shared.nokeyerr)) == NULL)
        return;

    if (samekey) {
        addReply(c,nx ? shared.czero : shared.ok);
        return;
    }

    incrRefCount(o);
    expire = getExpire(c->db,c->argv[1]);
    if (lookupKeyWrite(c->db,c->argv[2]) != NULL) {
        if (nx) {
            decrRefCount(o);
            addReply(c,shared.czero);
            return;
        }
        /* Overwrite: delete the old key before creating the new one
         * with the same name. */
        dbDelete(c->db,c->argv[2]);
    }
    dbAdd(c->db,c->argv[2],o);
    if (expire != -1) setExpire(c,c->db,c->argv[2],expire);
    dbDelete(c->db,c->argv[1]);
    signalModifiedKey(c,c->db,c->argv[1]);
    signalModifiedKey(c,c->db,c->argv[2]);
    notifyKeyspaceEvent(NOTIFY_GENERIC,"rename_from",
        c->argv[1],c->db->id);
    notifyKeyspaceEvent(NOTIFY_GENERIC,"rename_to",
        c->argv[2],c->db->id);
    server.dirty++;
    addReply(c,nx ? shared.cone : shared.ok);
}

void renameCommand(client *c) {
    renameGenericCommand(c,0);
}

void renamenxCommand(client *c) {
    renameGenericCommand(c,1);
}

void moveCommand(client *c) {
    robj *o;
    redisDb *src, *dst;
    int srcid;
    long long dbid, expire;

    if (server.cluster_enabled) {
        addReplyError(c,"MOVE is not allowed in cluster mode");
        return;
    }

    /* Obtain source and target DB pointers */
    src = c->db;
    srcid = c->db->id;

    if (getLongLongFromObject(c->argv[2],&dbid) == C_ERR ||
        dbid < INT_MIN || dbid > INT_MAX ||
        selectDb(c,dbid) == C_ERR)
    {
        addReply(c,shared.outofrangeerr);
        return;
    }
    dst = c->db;
    selectDb(c,srcid); /* Back to the source DB */

    /* If the user is moving using as target the same
     * DB as the source DB it is probably an error. */
    if (src == dst) {
        addReply(c,shared.sameobjecterr);
        return;
    }

    /* Check if the element exists and get a reference */
    o = lookupKeyWrite(c->db,c->argv[1]);
    if (!o) {
        addReply(c,shared.czero);
        return;
    }
    expire = getExpire(c->db,c->argv[1]);

    /* Return zero if the key already exists in the target DB */
    if (lookupKeyWrite(dst,c->argv[1]) != NULL) {
        addReply(c,shared.czero);
        return;
    }
    dbAdd(dst,c->argv[1],o);
    if (expire != -1) setExpire(c,dst,c->argv[1],expire);
    incrRefCount(o);

    /* OK! key moved, free the entry in the source DB */
    dbDelete(src,c->argv[1]);
    signalModifiedKey(c,src,c->argv[1]);
    signalModifiedKey(c,dst,c->argv[1]);
    notifyKeyspaceEvent(NOTIFY_GENERIC,
                "move_from",c->argv[1],src->id);
    notifyKeyspaceEvent(NOTIFY_GENERIC,
                "move_to",c->argv[1],dst->id);

    server.dirty++;
    addReply(c,shared.cone);
}

/* Helper function for dbSwapDatabases(): scans the list of keys that have
 * one or more blocked clients for B[LR]POP or other blocking commands
 * and signal the keys as ready if they are of the right type. See the comment
 * where the function is used for more info. */
void scanDatabaseForReadyLists(redisDb *db) {
    dictEntry *de;
    dictIterator *di = dictGetSafeIterator(db->blocking_keys);
    while((de = dictNext(di)) != NULL) {
        robj *key = dictGetKey(de);
        robj *value = lookupKey(db,key,LOOKUP_NOTOUCH);
        if (value && (value->type == OBJ_LIST ||
                      value->type == OBJ_STREAM ||
                      value->type == OBJ_ZSET))
            signalKeyAsReady(db, key);
    }
    dictReleaseIterator(di);
}

/* Swap two databases at runtime so that all clients will magically see
 * the new database even if already connected. Note that the client
 * structure c->db points to a given DB, so we need to be smarter and
 * swap the underlying referenced structures, otherwise we would need
 * to fix all the references to the Redis DB structure.
 *
 * Returns C_ERR if at least one of the DB ids are out of range, otherwise
 * C_OK is returned. */
int dbSwapDatabases(long id1, long id2) {
    if (id1 < 0 || id1 >= server.dbnum ||
        id2 < 0 || id2 >= server.dbnum) return C_ERR;
    if (id1 == id2) return C_OK;
    redisDb aux = server.db[id1];
    redisDb *db1 = &server.db[id1], *db2 = &server.db[id2];

    /* Swap hash tables. Note that we don't swap blocking_keys,
     * ready_keys and watched_keys, since we want clients to
     * remain in the same DB they were. */
    db1->dict = db2->dict;
    db1->expires = db2->expires;
    db1->avg_ttl = db2->avg_ttl;
    db1->expires_cursor = db2->expires_cursor;

    db2->dict = aux.dict;
    db2->expires = aux.expires;
    db2->avg_ttl = aux.avg_ttl;
    db2->expires_cursor = aux.expires_cursor;

    /* Now we need to handle clients blocked on lists: as an effect
     * of swapping the two DBs, a client that was waiting for list
     * X in a given DB, may now actually be unblocked if X happens
     * to exist in the new version of the DB, after the swap.
     *
     * However normally we only do this check for efficiency reasons
     * in dbAdd() when a list is created. So here we need to rescan
     * the list of clients blocked on lists and signal lists as ready
     * if needed. */
    scanDatabaseForReadyLists(db1);
    scanDatabaseForReadyLists(db2);
    return C_OK;
}

/* SWAPDB db1 db2 */
void swapdbCommand(client *c) {
    long id1, id2;

    /* Not allowed in cluster mode: we have just DB 0 there. */
    if (server.cluster_enabled) {
        addReplyError(c,"SWAPDB is not allowed in cluster mode");
        return;
    }

    /* Get the two DBs indexes. */
    if (getLongFromObjectOrReply(c, c->argv[1], &id1,
        "invalid first DB index") != C_OK)
        return;

    if (getLongFromObjectOrReply(c, c->argv[2], &id2,
        "invalid second DB index") != C_OK)
        return;

    /* Swap... */
    if (dbSwapDatabases(id1,id2) == C_ERR) {
        addReplyError(c,"DB index is out of range");
        return;
    } else {
        server.dirty++;
        addReply(c,shared.ok);
    }
}

/*-----------------------------------------------------------------------------
 * Expires API
 *----------------------------------------------------------------------------*/

int removeExpire(redisDb *db, robj *key) {
    /* An expire may only be removed if there is a corresponding entry in the
     * main dict. Otherwise, the key will never be freed. */
    serverAssertWithInfo(NULL,key,dictFind(db->dict,key->ptr) != NULL);
    return dictDelete(db->expires,key->ptr) == DICT_OK;
}

/* Set an expire to the specified key. If the expire is set in the context
 * of an user calling a command 'c' is the client, otherwise 'c' is set
 * to NULL. The 'when' parameter is the absolute unix time in milliseconds
 * after which the key will no longer be considered valid. */
void setExpire(client *c, redisDb *db, robj *key, long long when) {
    dictEntry *kde, *de;

    /* Reuse the sds from the main dict in the expire dict */
    kde = dictFind(db->dict,key->ptr);
    serverAssertWithInfo(NULL,key,kde != NULL);
    de = dictAddOrFind(db->expires,dictGetKey(kde));
    dictSetSignedIntegerVal(de,when);

    int writable_slave = server.masterhost && server.repl_slave_ro == 0;
    if (c && writable_slave && !(c->flags & CLIENT_MASTER))
        rememberSlaveKeyWithExpire(db,key);
}

/* Return the expire time of the specified key, or -1 if no expire
 * is associated with this key (i.e. the key is non volatile) */
long long getExpire(redisDb *db, robj *key) {
    dictEntry *de;

    /* No expire? return ASAP */
    if (dictSize(db->expires) == 0 ||
       (de = dictFind(db->expires,key->ptr)) == NULL) return -1;

    /* The entry was found in the expire dict, this means it should also
     * be present in the main dict (safety check). */
    serverAssertWithInfo(NULL,key,dictFind(db->dict,key->ptr) != NULL);
    return dictGetSignedIntegerVal(de);
}

/* Propagate expires into slaves and the AOF file.
 * When a key expires in the master, a DEL operation for this key is sent
 * to all the slaves and the AOF file if enabled.
 *
 * This way the key expiry is centralized in one place, and since both
 * AOF and the master->slave link guarantee operation ordering, everything
 * will be consistent even if we allow write operations against expiring
 * keys. */
void propagateExpire(redisDb *db, robj *key, int lazy) {
    robj *argv[2];

    argv[0] = lazy ? shared.unlink : shared.del;
    argv[1] = key;
    incrRefCount(argv[0]);
    incrRefCount(argv[1]);

    if (server.aof_state != AOF_OFF)
        feedAppendOnlyFile(server.delCommand,db->id,argv,2);
    replicationFeedSlaves(server.slaves,db->id,argv,2);

    decrRefCount(argv[0]);
    decrRefCount(argv[1]);
}

/* Check if the key is expired. */
int keyIsExpired(redisDb *db, robj *key) {
    mstime_t when = getExpire(db,key);
    mstime_t now;

    if (when < 0) return 0; /* No expire for this key */

    /* Don't expire anything while loading. It will be done later. */
    if (server.loading) return 0;

    /* If we are in the context of a Lua script, we pretend that time is
     * blocked to when the Lua script started. This way a key can expire
     * only the first time it is accessed and not in the middle of the
     * script execution, making propagation to slaves / AOF consistent.
     * See issue #1525 on Github for more information. */
    if (server.lua_caller) {
        now = server.lua_time_start;
    }
    /* If we are in the middle of a command execution, we still want to use
     * a reference time that does not change: in that case we just use the
     * cached time, that we update before each call in the call() function.
     * This way we avoid that commands such as RPOPLPUSH or similar, that
     * may re-open the same key multiple times, can invalidate an already
     * open object in a next call, if the next call will see the key expired,
     * while the first did not. */
    else if (server.fixed_time_expire > 0) {
        now = server.mstime;
    }
    /* For the other cases, we want to use the most fresh time we have. */
    else {
        now = mstime();
    }

    /* The key expired if the current (virtual or real) time is greater
     * than the expire time of the key. */
    return now > when;
}

/* This function is called when we are going to perform some operation
 * in a given key, but such key may be already logically expired even if
 * it still exists in the database. The main way this function is called
 * is via lookupKey*() family of functions.
 *
 * The behavior of the function depends on the replication role of the
 * instance, because slave instances do not expire keys, they wait
 * for DELs from the master for consistency matters. However even
 * slaves will try to have a coherent return value for the function,
 * so that read commands executed in the slave side will be able to
 * behave like if the key is expired even if still present (because the
 * master has yet to propagate the DEL).
 *
 * In masters as a side effect of finding a key which is expired, such
 * key will be evicted from the database. Also this may trigger the
 * propagation of a DEL/UNLINK command in AOF / replication stream.
 *
 * The return value of the function is 0 if the key is still valid,
 * otherwise the function returns 1 if the key is expired. */
int expireIfNeeded(redisDb *db, robj *key) {
    if (!keyIsExpired(db,key)) return 0;

    /* If we are running in the context of a slave, instead of
     * evicting the expired key from the database, we return ASAP:
     * the slave key expiration is controlled by the master that will
     * send us synthesized DEL operations for expired keys.
     *
     * Still we try to return the right information to the caller,
     * that is, 0 if we think the key should be still valid, 1 if
     * we think the key is expired at this time. */
    if (server.masterhost != NULL) return 1;

    /* Delete the key */
    server.stat_expiredkeys++;
    propagateExpire(db,key,server.lazyfree_lazy_expire);
    notifyKeyspaceEvent(NOTIFY_EXPIRED,
        "expired",key,db->id);
    int retval = server.lazyfree_lazy_expire ? dbAsyncDelete(db,key) :
                                               dbSyncDelete(db,key);
<<<<<<< HEAD
    if (retval) signalModifiedKey(db,key);
=======
    if (retval) signalModifiedKey(NULL,db,key);
>>>>>>> 51efb7fe
    return retval;
}

/* -----------------------------------------------------------------------------
 * API to get key arguments from commands
 * ---------------------------------------------------------------------------*/
#define MAX_KEYS_BUFFER 256
static int getKeysTempBuffer[MAX_KEYS_BUFFER];

/* The base case is to use the keys position as given in the command table
 * (firstkey, lastkey, step). */
int *getKeysUsingCommandTable(struct redisCommand *cmd,robj **argv, int argc, int *numkeys) {
    int j, i = 0, last, *keys;
    UNUSED(argv);

    if (cmd->firstkey == 0) {
        *numkeys = 0;
        return NULL;
    }

    last = cmd->lastkey;
    if (last < 0) last = argc+last;

    int count = ((last - cmd->firstkey)+1);
    keys = getKeysTempBuffer;
    if (count > MAX_KEYS_BUFFER)
        keys = zmalloc(sizeof(int)*count);

    for (j = cmd->firstkey; j <= last; j += cmd->keystep) {
        if (j >= argc) {
            /* Modules commands, and standard commands with a not fixed number
             * of arguments (negative arity parameter) do not have dispatch
             * time arity checks, so we need to handle the case where the user
             * passed an invalid number of arguments here. In this case we
             * return no keys and expect the command implementation to report
             * an arity or syntax error. */
            if (cmd->flags & CMD_MODULE || cmd->arity < 0) {
                getKeysFreeResult(keys);
                *numkeys = 0;
                return NULL;
            } else {
                serverPanic("Redis built-in command declared keys positions not matching the arity requirements.");
            }
        }
        keys[i++] = j;
    }
    *numkeys = i;
    return keys;
}

/* Return all the arguments that are keys in the command passed via argc / argv.
 *
 * The command returns the positions of all the key arguments inside the array,
 * so the actual return value is an heap allocated array of integers. The
 * length of the array is returned by reference into *numkeys.
 *
 * 'cmd' must be point to the corresponding entry into the redisCommand
 * table, according to the command name in argv[0].
 *
 * This function uses the command table if a command-specific helper function
 * is not required, otherwise it calls the command-specific function. */
int *getKeysFromCommand(struct redisCommand *cmd, robj **argv, int argc, int *numkeys) {
    if (cmd->flags & CMD_MODULE_GETKEYS) {
        return moduleGetCommandKeysViaAPI(cmd,argv,argc,numkeys);
    } else if (!(cmd->flags & CMD_MODULE) && cmd->getkeys_proc) {
        return cmd->getkeys_proc(cmd,argv,argc,numkeys);
    } else {
        return getKeysUsingCommandTable(cmd,argv,argc,numkeys);
    }
}

/* Free the result of getKeysFromCommand. */
void getKeysFreeResult(int *result) {
    if (result != getKeysTempBuffer)
        zfree(result);
}

/* Helper function to extract keys from following commands:
 * ZUNIONSTORE <destkey> <num-keys> <key> <key> ... <key> <options>
 * ZINTERSTORE <destkey> <num-keys> <key> <key> ... <key> <options> */
int *zunionInterGetKeys(struct redisCommand *cmd, robj **argv, int argc, int *numkeys) {
    int i, num, *keys;
    UNUSED(cmd);

    num = atoi(argv[2]->ptr);
    /* Sanity check. Don't return any key if the command is going to
     * reply with syntax error. */
    if (num < 1 || num > (argc-3)) {
        *numkeys = 0;
        return NULL;
    }

    /* Keys in z{union,inter}store come from two places:
     * argv[1] = storage key,
     * argv[3...n] = keys to intersect */
    keys = getKeysTempBuffer;
    if (num+1>MAX_KEYS_BUFFER)
        keys = zmalloc(sizeof(int)*(num+1));

    /* Add all key positions for argv[3...n] to keys[] */
    for (i = 0; i < num; i++) keys[i] = 3+i;

    /* Finally add the argv[1] key position (the storage key target). */
    keys[num] = 1;
    *numkeys = num+1;  /* Total keys = {union,inter} keys + storage key */
    return keys;
}

/* Helper function to extract keys from the following commands:
 * EVAL <script> <num-keys> <key> <key> ... <key> [more stuff]
 * EVALSHA <script> <num-keys> <key> <key> ... <key> [more stuff] */
int *evalGetKeys(struct redisCommand *cmd, robj **argv, int argc, int *numkeys) {
    int i, num, *keys;
    UNUSED(cmd);

    num = atoi(argv[2]->ptr);
    /* Sanity check. Don't return any key if the command is going to
     * reply with syntax error. */
    if (num <= 0 || num > (argc-3)) {
        *numkeys = 0;
        return NULL;
    }

    keys = getKeysTempBuffer;
    if (num>MAX_KEYS_BUFFER)
        keys = zmalloc(sizeof(int)*num);

    *numkeys = num;

    /* Add all key positions for argv[3...n] to keys[] */
    for (i = 0; i < num; i++) keys[i] = 3+i;

    return keys;
}

/* Helper function to extract keys from the SORT command.
 *
 * SORT <sort-key> ... STORE <store-key> ...
 *
 * The first argument of SORT is always a key, however a list of options
 * follow in SQL-alike style. Here we parse just the minimum in order to
 * correctly identify keys in the "STORE" option. */
int *sortGetKeys(struct redisCommand *cmd, robj **argv, int argc, int *numkeys) {
    int i, j, num, *keys, found_store = 0;
    UNUSED(cmd);

    num = 0;
    keys = getKeysTempBuffer; /* Alloc 2 places for the worst case. */

    keys[num++] = 1; /* <sort-key> is always present. */

    /* Search for STORE option. By default we consider options to don't
     * have arguments, so if we find an unknown option name we scan the
     * next. However there are options with 1 or 2 arguments, so we
     * provide a list here in order to skip the right number of args. */
    struct {
        char *name;
        int skip;
    } skiplist[] = {
        {"limit", 2},
        {"get", 1},
        {"by", 1},
        {NULL, 0} /* End of elements. */
    };

    for (i = 2; i < argc; i++) {
        for (j = 0; skiplist[j].name != NULL; j++) {
            if (!strcasecmp(argv[i]->ptr,skiplist[j].name)) {
                i += skiplist[j].skip;
                break;
            } else if (!strcasecmp(argv[i]->ptr,"store") && i+1 < argc) {
                /* Note: we don't increment "num" here and continue the loop
                 * to be sure to process the *last* "STORE" option if multiple
                 * ones are provided. This is same behavior as SORT. */
                found_store = 1;
                keys[num] = i+1; /* <store-key> */
                break;
            }
        }
    }
    *numkeys = num + found_store;
    return keys;
}

int *migrateGetKeys(struct redisCommand *cmd, robj **argv, int argc, int *numkeys) {
    int i, num, first, *keys;
    UNUSED(cmd);

    /* Assume the obvious form. */
    first = 3;
    num = 1;

    /* But check for the extended one with the KEYS option. */
    if (argc > 6) {
        for (i = 6; i < argc; i++) {
            if (!strcasecmp(argv[i]->ptr,"keys") &&
                sdslen(argv[3]->ptr) == 0)
            {
                first = i+1;
                num = argc-first;
                break;
            }
        }
    }

    keys = getKeysTempBuffer;
    if (num>MAX_KEYS_BUFFER)
        keys = zmalloc(sizeof(int)*num);

    for (i = 0; i < num; i++) keys[i] = first+i;
    *numkeys = num;
    return keys;
}

/* Helper function to extract keys from following commands:
 * GEORADIUS key x y radius unit [WITHDIST] [WITHHASH] [WITHCOORD] [ASC|DESC]
 *                             [COUNT count] [STORE key] [STOREDIST key]
 * GEORADIUSBYMEMBER key member radius unit ... options ... */
int *georadiusGetKeys(struct redisCommand *cmd, robj **argv, int argc, int *numkeys) {
    int i, num, *keys;
    UNUSED(cmd);

    /* Check for the presence of the stored key in the command */
    int stored_key = -1;
    for (i = 5; i < argc; i++) {
        char *arg = argv[i]->ptr;
        /* For the case when user specifies both "store" and "storedist" options, the
         * second key specified would override the first key. This behavior is kept
         * the same as in georadiusCommand method.
         */
        if ((!strcasecmp(arg, "store") || !strcasecmp(arg, "storedist")) && ((i+1) < argc)) {
            stored_key = i+1;
            i++;
        }
    }
    num = 1 + (stored_key == -1 ? 0 : 1);

    /* Keys in the command come from two places:
     * argv[1] = key,
     * argv[5...n] = stored key if present
     */
    keys = getKeysTempBuffer;
    if (num>MAX_KEYS_BUFFER)
        keys = zmalloc(sizeof(int) * num);

    /* Add all key positions to keys[] */
    keys[0] = 1;
    if(num > 1) {
         keys[1] = stored_key;
    }
    *numkeys = num;
    return keys;
}

<<<<<<< HEAD
=======
/* LCS ... [KEYS <key1> <key2>] ... */
int *lcsGetKeys(struct redisCommand *cmd, robj **argv, int argc, int *numkeys)
{
    int i;
    int *keys = getKeysTempBuffer;
    UNUSED(cmd);

    /* We need to parse the options of the command in order to check for the
     * "KEYS" argument before the "STRINGS" argument. */
    for (i = 1; i < argc; i++) {
        char *arg = argv[i]->ptr;
        int moreargs = (argc-1) - i;

        if (!strcasecmp(arg, "strings")) {
            break;
        } else if (!strcasecmp(arg, "keys") && moreargs >= 2) {
            keys[0] = i+1;
            keys[1] = i+2;
            *numkeys = 2;
            return keys;
        }
    }
    *numkeys = 0;
    return keys;
}

>>>>>>> 51efb7fe
/* Helper function to extract keys from memory command.
 * MEMORY USAGE <key> */
int *memoryGetKeys(struct redisCommand *cmd, robj **argv, int argc, int *numkeys) {
    int *keys;
    UNUSED(cmd);

    if (argc >= 3 && !strcasecmp(argv[1]->ptr,"usage")) {
        keys = getKeysTempBuffer;
        keys[0] = 2;
        *numkeys = 1;
        return keys;
    }
    *numkeys = 0;
    return NULL;
}

/* XREAD [BLOCK <milliseconds>] [COUNT <count>] [GROUP <groupname> <ttl>]
 *       STREAMS key_1 key_2 ... key_N ID_1 ID_2 ... ID_N */
int *xreadGetKeys(struct redisCommand *cmd, robj **argv, int argc, int *numkeys) {
    int i, num = 0, *keys;
    UNUSED(cmd);

    /* We need to parse the options of the command in order to seek the first
     * "STREAMS" string which is actually the option. This is needed because
     * "STREAMS" could also be the name of the consumer group and even the
     * name of the stream key. */
    int streams_pos = -1;
    for (i = 1; i < argc; i++) {
        char *arg = argv[i]->ptr;
        if (!strcasecmp(arg, "block")) {
            i++; /* Skip option argument. */
        } else if (!strcasecmp(arg, "count")) {
            i++; /* Skip option argument. */
        } else if (!strcasecmp(arg, "group")) {
            i += 2; /* Skip option argument. */
        } else if (!strcasecmp(arg, "noack")) {
            /* Nothing to do. */
        } else if (!strcasecmp(arg, "streams")) {
            streams_pos = i;
            break;
        } else {
            break; /* Syntax error. */
        }
    }
    if (streams_pos != -1) num = argc - streams_pos - 1;

    /* Syntax error. */
    if (streams_pos == -1 || num == 0 || num % 2 != 0) {
        *numkeys = 0;
        return NULL;
    }
    num /= 2; /* We have half the keys as there are arguments because
                 there are also the IDs, one per key. */

    keys = getKeysTempBuffer;
    if (num>MAX_KEYS_BUFFER)
        keys = zmalloc(sizeof(int) * num);

    for (i = streams_pos+1; i < argc-num; i++) keys[i-streams_pos-1] = i;
    *numkeys = num;
    return keys;
}

/* Slot to Key API. This is used by Redis Cluster in order to obtain in
 * a fast way a key that belongs to a specified hash slot. This is useful
 * while rehashing the cluster and in other conditions when we need to
 * understand if we have keys for a given hash slot. */
void slotToKeyUpdateKey(sds key, int add) {
    size_t keylen = sdslen(key);
    unsigned int hashslot = keyHashSlot(key,keylen);
    unsigned char buf[64];
    unsigned char *indexed = buf;

    server.cluster->slots_keys_count[hashslot] += add ? 1 : -1;
    if (keylen+2 > 64) indexed = zmalloc(keylen+2);
    indexed[0] = (hashslot >> 8) & 0xff;
    indexed[1] = hashslot & 0xff;
    memcpy(indexed+2,key,keylen);
    if (add) {
        raxInsert(server.cluster->slots_to_keys,indexed,keylen+2,NULL,NULL);
    } else {
        raxRemove(server.cluster->slots_to_keys,indexed,keylen+2,NULL);
    }
    if (indexed != buf) zfree(indexed);
}

void slotToKeyAdd(sds key) {
    slotToKeyUpdateKey(key,1);
}

void slotToKeyDel(sds key) {
    slotToKeyUpdateKey(key,0);
}

void slotToKeyFlush(void) {
    raxFree(server.cluster->slots_to_keys);
    server.cluster->slots_to_keys = raxNew();
    memset(server.cluster->slots_keys_count,0,
           sizeof(server.cluster->slots_keys_count));
}

/* Pupulate the specified array of objects with keys in the specified slot.
 * New objects are returned to represent keys, it's up to the caller to
 * decrement the reference count to release the keys names. */
unsigned int getKeysInSlot(unsigned int hashslot, robj **keys, unsigned int count) {
    raxIterator iter;
    int j = 0;
    unsigned char indexed[2];

    indexed[0] = (hashslot >> 8) & 0xff;
    indexed[1] = hashslot & 0xff;
    raxStart(&iter,server.cluster->slots_to_keys);
    raxSeek(&iter,">=",indexed,2);
    while(count-- && raxNext(&iter)) {
        if (iter.key[0] != indexed[0] || iter.key[1] != indexed[1]) break;
        keys[j++] = createStringObject((char*)iter.key+2,iter.key_len-2);
    }
    raxStop(&iter);
    return j;
}

/* Remove all the keys in the specified hash slot.
 * The number of removed items is returned. */
unsigned int delKeysInSlot(unsigned int hashslot) {
    raxIterator iter;
    int j = 0;
    unsigned char indexed[2];

    indexed[0] = (hashslot >> 8) & 0xff;
    indexed[1] = hashslot & 0xff;
    raxStart(&iter,server.cluster->slots_to_keys);
    while(server.cluster->slots_keys_count[hashslot]) {
        raxSeek(&iter,">=",indexed,2);
        raxNext(&iter);

        robj *key = createStringObject((char*)iter.key+2,iter.key_len-2);
        dbDelete(&server.db[0],key);
        decrRefCount(key);
        j++;
    }
    raxStop(&iter);
    return j;
}

unsigned int countKeysInSlot(unsigned int hashslot) {
    return server.cluster->slots_keys_count[hashslot];
}<|MERGE_RESOLUTION|>--- conflicted
+++ resolved
@@ -1321,11 +1321,7 @@
         "expired",key,db->id);
     int retval = server.lazyfree_lazy_expire ? dbAsyncDelete(db,key) :
                                                dbSyncDelete(db,key);
-<<<<<<< HEAD
-    if (retval) signalModifiedKey(db,key);
-=======
     if (retval) signalModifiedKey(NULL,db,key);
->>>>>>> 51efb7fe
     return retval;
 }
 
@@ -1580,8 +1576,6 @@
     return keys;
 }
 
-<<<<<<< HEAD
-=======
 /* LCS ... [KEYS <key1> <key2>] ... */
 int *lcsGetKeys(struct redisCommand *cmd, robj **argv, int argc, int *numkeys)
 {
@@ -1608,7 +1602,6 @@
     return keys;
 }
 
->>>>>>> 51efb7fe
 /* Helper function to extract keys from memory command.
  * MEMORY USAGE <key> */
 int *memoryGetKeys(struct redisCommand *cmd, robj **argv, int argc, int *numkeys) {
