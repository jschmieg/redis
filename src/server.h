--- conflicted
+++ resolved
@@ -252,13 +252,10 @@
 #define CLIENT_TRACKING_OPTOUT (1ULL<<35) /* Tracking in opt-out mode. */
 #define CLIENT_TRACKING_CACHING (1ULL<<36) /* CACHING yes/no was given,
                                               depending on optin/optout mode. */
-<<<<<<< HEAD
-=======
 #define CLIENT_TRACKING_NOLOOP (1ULL<<37) /* Don't send invalidation messages
                                              about writes performed by myself.*/
 #define CLIENT_IN_TO_TABLE (1ULL<<38) /* This client is in the timeout table. */
 #define CLIENT_PROTOCOL_ERROR (1ULL<<39) /* Protocol error chatting with it. */
->>>>>>> 51efb7fe
 
 /* Client block type (btype field in client structure)
  * if CLIENT_BLOCKED flag is set. */
@@ -848,8 +845,6 @@
     rax *client_tracking_prefixes; /* A dictionary of prefixes we are already
                                       subscribed to in BCAST mode, in the
                                       context of client side caching. */
-<<<<<<< HEAD
-=======
     /* In clientsCronTrackClientsMemUsage() we track the memory usage of
      * each client and add it to the sum of all the clients of a given type,
      * however we need to remember what was the old contribution of each
@@ -857,7 +852,6 @@
      * before adding it the new value. */
     uint64_t client_cron_last_memory_usage;
     int      client_cron_last_memory_type;
->>>>>>> 51efb7fe
     /* Response buffer */
     int bufpos;
     char buf[PROTO_REPLY_CHUNK_BYTES];
@@ -1445,12 +1439,9 @@
     /* ACLs */
     char *acl_filename;     /* ACL Users file. NULL if not configured. */
     unsigned long acllog_max_len; /* Maximum length of the ACL LOG list. */
-<<<<<<< HEAD
-=======
     sds requirepass;        /* Remember the cleartext password set with the
                                old "requirepass" directive for backward
                                compatibility with Redis <= 5. */
->>>>>>> 51efb7fe
     /* Assert & bug reporting */
     const char *assert_failed;
     const char *assert_file;
@@ -1726,10 +1717,7 @@
 void trackingLimitUsedSlots(void);
 uint64_t trackingGetTotalItems(void);
 uint64_t trackingGetTotalKeys(void);
-<<<<<<< HEAD
-=======
 uint64_t trackingGetTotalPrefixes(void);
->>>>>>> 51efb7fe
 void trackingBroadcastInvalidationMessages(void);
 
 /* List data type */
@@ -2159,10 +2147,7 @@
 int *georadiusGetKeys(struct redisCommand *cmd, robj **argv, int argc, int *numkeys);
 int *xreadGetKeys(struct redisCommand *cmd, robj **argv, int argc, int *numkeys);
 int *memoryGetKeys(struct redisCommand *cmd, robj **argv, int argc, int *numkeys);
-<<<<<<< HEAD
-=======
 int *lcsGetKeys(struct redisCommand *cmd, robj **argv, int argc, int *numkeys);
->>>>>>> 51efb7fe
 
 /* Cluster */
 void clusterInit(void);
