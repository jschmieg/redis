--- conflicted
+++ resolved
@@ -2016,10 +2016,8 @@
     slowlogInit();
     latencyMonitorInit();
     pmemThresholdInit();
-<<<<<<< HEAD
-=======
+
     dictSetAllocPolicy(server.hashtable_on_dram);
->>>>>>> 073fcb5b
     bioInit();
 }
 
