--- conflicted
+++ resolved
@@ -963,8 +963,6 @@
 lazyfree-lazy-server-del no
 replica-lazy-flush no
 
-<<<<<<< HEAD
-=======
 # It is also possible, for the case when to replace the user code DEL calls
 # with UNLINK calls is not easy, to modify the default behavior of the DEL
 # command to act exactly like UNLINK, using the following configuration
@@ -972,7 +970,6 @@
 
 lazyfree-lazy-user-del no
 
->>>>>>> 51efb7fe
 ################################ THREADED I/O #################################
 
 # Redis is mostly single threaded, however there are certain threaded
@@ -1786,7 +1783,34 @@
 # the main dictionary scan
 # active-defrag-max-scan-fields 1000
 
-<<<<<<< HEAD
+# Jemalloc background thread for purging will be enabled by default
+jemalloc-bg-thread yes
+
+# It is possible to pin different threads and processes of Redis to specific
+# CPUs in your system, in order to maximize the performances of the server.
+# This is useful both in order to pin different Redis threads in different
+# CPUs, but also in order to make sure that multiple Redis instances running
+# in the same host will be pinned to different CPUs.
+#
+# Normally you can do this using the "taskset" command, however it is also
+# possible to this via Redis configuration directly, both in Linux and FreeBSD.
+#
+# You can pin the server/IO threads, bio threads, aof rewrite child process, and
+# the bgsave child process. The syntax to specify the cpu list is the same as
+# the taskset command:
+#
+# Set redis server/io threads to cpu affinity 0,2,4,6:
+# server_cpulist 0-7:2
+#
+# Set bio threads to cpu affinity 1,3:
+# bio_cpulist 1,3
+#
+# Set aof rewrite child process to cpu affinity 8,9,10,11:
+# aof_rewrite_cpulist 8-11
+#
+# Set bgsave child process to cpu affinity 1,10,11
+# bgsave_cpulist 1,10-11
+
 ############################### MEMORY ALLOCATION CONFIGURATION #############################
 #
 # Memory Allocation Policies allow modifying mechanism how heap memory is allocated via zmalloc()
@@ -1860,33 +1884,4 @@
 memory-ratio-check-period 100
 
 # Keep hashtable structure always on DRAM
-hashtable-on-dram yes
-=======
-# Jemalloc background thread for purging will be enabled by default
-jemalloc-bg-thread yes
-
-# It is possible to pin different threads and processes of Redis to specific
-# CPUs in your system, in order to maximize the performances of the server.
-# This is useful both in order to pin different Redis threads in different
-# CPUs, but also in order to make sure that multiple Redis instances running
-# in the same host will be pinned to different CPUs.
-#
-# Normally you can do this using the "taskset" command, however it is also
-# possible to this via Redis configuration directly, both in Linux and FreeBSD.
-#
-# You can pin the server/IO threads, bio threads, aof rewrite child process, and
-# the bgsave child process. The syntax to specify the cpu list is the same as
-# the taskset command:
-#
-# Set redis server/io threads to cpu affinity 0,2,4,6:
-# server_cpulist 0-7:2
-#
-# Set bio threads to cpu affinity 1,3:
-# bio_cpulist 1,3
-#
-# Set aof rewrite child process to cpu affinity 8,9,10,11:
-# aof_rewrite_cpulist 8-11
-#
-# Set bgsave child process to cpu affinity 1,10,11
-# bgsave_cpulist 1,10-11
->>>>>>> 51efb7fe
+hashtable-on-dram yes